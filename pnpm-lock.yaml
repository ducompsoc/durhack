lockfileVersion: '9.0'

settings:
  autoInstallPeers: true
  excludeLinksFromLockfile: false

importers:

  .: {}

  client:
    dependencies:
      '@durhack/durhack-common':
        specifier: workspace:*
        version: link:../common
      '@durhack/web-components':
        specifier: ^0.11.2
        version: 0.11.2(@types/react-dom@18.3.0)(@types/react@18.3.10)(next@14.2.14(react-dom@18.3.1(react@18.3.1))(react@18.3.1)(sass@1.79.4))(react-dom@18.3.1(react@18.3.1))(react@18.3.1)(tailwindcss@3.4.13)
      '@hookform/resolvers':
        specifier: ^3.6.0
        version: 3.9.0(react-hook-form@7.53.0(react@18.3.1))
      '@radix-ui/react-accordion':
        specifier: ^1.2.0
        version: 1.2.0(@types/react-dom@18.3.0)(@types/react@18.3.10)(react-dom@18.3.1(react@18.3.1))(react@18.3.1)
      '@radix-ui/react-aspect-ratio':
        specifier: ^1.1.0
        version: 1.1.0(@types/react-dom@18.3.0)(@types/react@18.3.10)(react-dom@18.3.1(react@18.3.1))(react@18.3.1)
      '@radix-ui/react-icons':
        specifier: ^1.3.0
        version: 1.3.0(react@18.3.1)
      '@types/prop-types':
        specifier: ^15.7.12
        version: 15.7.13
      class-variance-authority:
        specifier: ^0.7.0
        version: 0.7.0
      clsx:
        specifier: ^2.1.1
        version: 2.1.1
      countries-list:
        specifier: ^3.1.1
        version: 3.1.1
      framer-motion:
        specifier: ^11.5.0
        version: 11.9.0(react-dom@18.3.1(react@18.3.1))(react@18.3.1)
      libphonenumber-js:
        specifier: ^1.11.4
        version: 1.11.9
      module-error:
        specifier: ^1.0.2
        version: 1.0.2
      next:
        specifier: 14.2.14
        version: 14.2.14(react-dom@18.3.1(react@18.3.1))(react@18.3.1)(sass@1.79.4)
      react:
        specifier: ^18
        version: 18.3.1
      react-dom:
        specifier: ^18
        version: 18.3.1(react@18.3.1)
      react-hook-form:
        specifier: ^7.52.0
        version: 7.53.0(react@18.3.1)
      sass:
        specifier: ^1.78.0
        version: 1.79.4
      swr:
        specifier: ^2.2.5
        version: 2.2.5(react@18.3.1)
      tailwind-merge:
        specifier: ^2.5.2
        version: 2.5.2
      tailwindcss-animate:
        specifier: ^1.0.7
        version: 1.0.7(tailwindcss@3.4.13)
      zod:
        specifier: ^3.23.8
        version: 3.23.8
    devDependencies:
      '@biomejs/biome':
        specifier: ^1.9.0
        version: 1.9.2
      '@types/node':
        specifier: ^22
        version: 22.7.4
      '@types/react':
        specifier: ^18
        version: 18.3.10
      '@types/react-dom':
        specifier: ^18
        version: 18.3.0
      autoprefixer:
        specifier: ^10.4.19
        version: 10.4.20(postcss@8.4.47)
      eslint:
        specifier: ^8
        version: 8.57.1
      eslint-config-next:
        specifier: 14.2.3
        version: 14.2.3(eslint@8.57.1)(typescript@5.6.2)
      postcss:
        specifier: ^8
        version: 8.4.47
      postcss-import:
        specifier: ^16.1.0
        version: 16.1.0(postcss@8.4.47)
      tailwindcss:
        specifier: ^3.4.1
        version: 3.4.13
      typescript:
        specifier: ^5
        version: 5.6.2

  common:
    devDependencies:
      '@biomejs/biome':
        specifier: ^1.9.2
        version: 1.9.2
      '@types/node':
        specifier: ^22.7.4
        version: 22.7.4
      tsup:
        specifier: ^8.2.3
        version: 8.3.0(jiti@1.21.6)(postcss@8.4.47)(tsx@4.19.1)(typescript@5.6.2)(yaml@2.5.1)
      typescript:
        specifier: ^5.6.2
        version: 5.6.2
      zod:
        specifier: ^3.23.8
        version: 3.23.8

  server:
    dependencies:
      '@durhack/durhack-common':
        specifier: workspace:*
        version: link:../common
      '@keycloak/keycloak-admin-client':
        specifier: ^25.0.5
        version: 25.0.6
      '@otterhttp/app':
        specifier: ^3.4.4
        version: 3.4.4
      '@otterhttp/cookie-signature':
        specifier: ^3.0.0
        version: 3.0.0
      '@otterhttp/errors':
        specifier: ^0.2.1
        version: 0.2.1
      '@otterhttp/parsec':
        specifier: ^0.2.1
        version: 0.2.1
      '@otterhttp/session':
        specifier: ^0.3.1
        version: 0.3.1
      '@prisma/client':
        specifier: ^5.20.0
        version: 5.20.0(prisma@5.20.0)
      corstisol:
        specifier: ^1.0.0
        version: 1.0.0
      countries-list:
        specifier: ^3.1.0
        version: 3.1.1
      dotenv:
        specifier: ^16.4.5
        version: 16.4.5
      file-type:
        specifier: ^19.5.0
        version: 19.5.0
      form-data:
        specifier: ^4.0.0
        version: 4.0.0
      ics:
        specifier: ^3.8.1
        version: 3.8.1
      libphonenumber-js:
        specifier: ^1.11.4
        version: 1.11.9
      mailgun.js:
        specifier: ^10.2.3
        version: 10.2.3
<<<<<<< HEAD
      nanoid:
        specifier: ^5.0.7
        version: 5.0.7
=======
      module-error:
        specifier: ^1.0.2
        version: 1.0.2
>>>>>>> 1162727a
      openid-client:
        specifier: ^5.6.5
        version: 5.7.0
      tsx:
        specifier: ^4.15.6
        version: 4.19.1
      zod:
        specifier: ^3.23.8
        version: 3.23.8
      zod-config:
        specifier: ^0.0.5
        version: 0.0.5(dotenv@16.4.5)(zod@3.23.8)
    devDependencies:
      '@biomejs/biome':
        specifier: ^1.8.3
        version: 1.9.2
      '@types/node':
        specifier: ^22.5.3
        version: 22.7.4
      glob:
        specifier: ^11.0.0
        version: 11.0.0
      prisma:
        specifier: ^5.20.0
        version: 5.20.0
      tsup:
        specifier: ^8.2.3
        version: 8.3.0(jiti@1.21.6)(postcss@8.4.47)(tsx@4.19.1)(typescript@5.6.2)(yaml@2.5.1)
      typescript:
        specifier: ^5.5.4
        version: 5.6.2
      vitest:
        specifier: ^2.0.5
        version: 2.1.1(@types/node@22.7.4)(sass@1.79.4)

packages:

  '@alloc/quick-lru@5.2.0':
    resolution: {integrity: sha512-UrcABB+4bUrFABwbluTIBErXwvbsU/V7TZWfmbgJfbkwiBuziS9gxdODUyuiecfdGQ85jglMW6juS3+z5TsKLw==}
    engines: {node: '>=10'}

  '@babel/runtime@7.25.7':
    resolution: {integrity: sha512-FjoyLe754PMiYsFaN5C94ttGiOmBNYTf6pLr4xXHAT5uctHb092PBszndLDR5XA/jghQvn4n7JMHl7dmTgbm9w==}
    engines: {node: '>=6.9.0'}

  '@biomejs/biome@1.9.2':
    resolution: {integrity: sha512-4j2Gfwft8Jqp1X0qLYvK4TEy4xhTo4o6rlvJPsjPeEame8gsmbGQfOPBkw7ur+7/Z/f0HZmCZKqbMvR7vTXQYQ==}
    engines: {node: '>=14.21.3'}
    hasBin: true

  '@biomejs/cli-darwin-arm64@1.9.2':
    resolution: {integrity: sha512-rbs9uJHFmhqB3Td0Ro+1wmeZOHhAPTL3WHr8NtaVczUmDhXkRDWScaxicG9+vhSLj1iLrW47itiK6xiIJy6vaA==}
    engines: {node: '>=14.21.3'}
    cpu: [arm64]
    os: [darwin]

  '@biomejs/cli-darwin-x64@1.9.2':
    resolution: {integrity: sha512-BlfULKijNaMigQ9GH9fqJVt+3JTDOSiZeWOQtG/1S1sa8Lp046JHG3wRJVOvekTPL9q/CNFW1NVG8J0JN+L1OA==}
    engines: {node: '>=14.21.3'}
    cpu: [x64]
    os: [darwin]

  '@biomejs/cli-linux-arm64-musl@1.9.2':
    resolution: {integrity: sha512-ZATvbUWhNxegSALUnCKWqetTZqrK72r2RsFD19OK5jXDj/7o1hzI1KzDNG78LloZxftrwr3uI9SqCLh06shSZw==}
    engines: {node: '>=14.21.3'}
    cpu: [arm64]
    os: [linux]

  '@biomejs/cli-linux-arm64@1.9.2':
    resolution: {integrity: sha512-T8TJuSxuBDeQCQzxZu2o3OU4eyLumTofhCxxFd3+aH2AEWVMnH7Z/c3QP1lHI5RRMBP9xIJeMORqDQ5j+gVZzw==}
    engines: {node: '>=14.21.3'}
    cpu: [arm64]
    os: [linux]

  '@biomejs/cli-linux-x64-musl@1.9.2':
    resolution: {integrity: sha512-CjPM6jT1miV5pry9C7qv8YJk0FIZvZd86QRD3atvDgfgeh9WQU0k2Aoo0xUcPdTnoz0WNwRtDicHxwik63MmSg==}
    engines: {node: '>=14.21.3'}
    cpu: [x64]
    os: [linux]

  '@biomejs/cli-linux-x64@1.9.2':
    resolution: {integrity: sha512-T0cPk3C3Jr2pVlsuQVTBqk2qPjTm8cYcTD9p/wmR9MeVqui1C/xTVfOIwd3miRODFMrJaVQ8MYSXnVIhV9jTjg==}
    engines: {node: '>=14.21.3'}
    cpu: [x64]
    os: [linux]

  '@biomejs/cli-win32-arm64@1.9.2':
    resolution: {integrity: sha512-2x7gSty75bNIeD23ZRPXyox6Z/V0M71ObeJtvQBhi1fgrvPdtkEuw7/0wEHg6buNCubzOFuN9WYJm6FKoUHfhg==}
    engines: {node: '>=14.21.3'}
    cpu: [arm64]
    os: [win32]

  '@biomejs/cli-win32-x64@1.9.2':
    resolution: {integrity: sha512-JC3XvdYcjmu1FmAehVwVV0SebLpeNTnO2ZaMdGCSOdS7f8O9Fq14T2P1gTG1Q29Q8Dt1S03hh0IdVpIZykOL8g==}
    engines: {node: '>=14.21.3'}
    cpu: [x64]
    os: [win32]

  '@durhack/web-components@0.11.2':
    resolution: {integrity: sha512-op4BWQgdI1NOLXwaK3vyiUx3jyCw1udk1qcuFEgPZxjyfI6pAyyyDFrxPC8ENJJpEiKLZndl3TK02eXdJUX2DQ==}
    peerDependencies:
      next: ^14
      react: ^18
      react-dom: ^18

  '@esbuild/aix-ppc64@0.21.5':
    resolution: {integrity: sha512-1SDgH6ZSPTlggy1yI6+Dbkiz8xzpHJEVAlF/AM1tHPLsf5STom9rwtjE4hKAF20FfXXNTFqEYXyJNWh1GiZedQ==}
    engines: {node: '>=12'}
    cpu: [ppc64]
    os: [aix]

  '@esbuild/aix-ppc64@0.23.1':
    resolution: {integrity: sha512-6VhYk1diRqrhBAqpJEdjASR/+WVRtfjpqKuNw11cLiaWpAT/Uu+nokB+UJnevzy/P9C/ty6AOe0dwueMrGh/iQ==}
    engines: {node: '>=18'}
    cpu: [ppc64]
    os: [aix]

  '@esbuild/android-arm64@0.21.5':
    resolution: {integrity: sha512-c0uX9VAUBQ7dTDCjq+wdyGLowMdtR/GoC2U5IYk/7D1H1JYC0qseD7+11iMP2mRLN9RcCMRcjC4YMclCzGwS/A==}
    engines: {node: '>=12'}
    cpu: [arm64]
    os: [android]

  '@esbuild/android-arm64@0.23.1':
    resolution: {integrity: sha512-xw50ipykXcLstLeWH7WRdQuysJqejuAGPd30vd1i5zSyKK3WE+ijzHmLKxdiCMtH1pHz78rOg0BKSYOSB/2Khw==}
    engines: {node: '>=18'}
    cpu: [arm64]
    os: [android]

  '@esbuild/android-arm@0.21.5':
    resolution: {integrity: sha512-vCPvzSjpPHEi1siZdlvAlsPxXl7WbOVUBBAowWug4rJHb68Ox8KualB+1ocNvT5fjv6wpkX6o/iEpbDrf68zcg==}
    engines: {node: '>=12'}
    cpu: [arm]
    os: [android]

  '@esbuild/android-arm@0.23.1':
    resolution: {integrity: sha512-uz6/tEy2IFm9RYOyvKl88zdzZfwEfKZmnX9Cj1BHjeSGNuGLuMD1kR8y5bteYmwqKm1tj8m4cb/aKEorr6fHWQ==}
    engines: {node: '>=18'}
    cpu: [arm]
    os: [android]

  '@esbuild/android-x64@0.21.5':
    resolution: {integrity: sha512-D7aPRUUNHRBwHxzxRvp856rjUHRFW1SdQATKXH2hqA0kAZb1hKmi02OpYRacl0TxIGz/ZmXWlbZgjwWYaCakTA==}
    engines: {node: '>=12'}
    cpu: [x64]
    os: [android]

  '@esbuild/android-x64@0.23.1':
    resolution: {integrity: sha512-nlN9B69St9BwUoB+jkyU090bru8L0NA3yFvAd7k8dNsVH8bi9a8cUAUSEcEEgTp2z3dbEDGJGfP6VUnkQnlReg==}
    engines: {node: '>=18'}
    cpu: [x64]
    os: [android]

  '@esbuild/darwin-arm64@0.21.5':
    resolution: {integrity: sha512-DwqXqZyuk5AiWWf3UfLiRDJ5EDd49zg6O9wclZ7kUMv2WRFr4HKjXp/5t8JZ11QbQfUS6/cRCKGwYhtNAY88kQ==}
    engines: {node: '>=12'}
    cpu: [arm64]
    os: [darwin]

  '@esbuild/darwin-arm64@0.23.1':
    resolution: {integrity: sha512-YsS2e3Wtgnw7Wq53XXBLcV6JhRsEq8hkfg91ESVadIrzr9wO6jJDMZnCQbHm1Guc5t/CdDiFSSfWP58FNuvT3Q==}
    engines: {node: '>=18'}
    cpu: [arm64]
    os: [darwin]

  '@esbuild/darwin-x64@0.21.5':
    resolution: {integrity: sha512-se/JjF8NlmKVG4kNIuyWMV/22ZaerB+qaSi5MdrXtd6R08kvs2qCN4C09miupktDitvh8jRFflwGFBQcxZRjbw==}
    engines: {node: '>=12'}
    cpu: [x64]
    os: [darwin]

  '@esbuild/darwin-x64@0.23.1':
    resolution: {integrity: sha512-aClqdgTDVPSEGgoCS8QDG37Gu8yc9lTHNAQlsztQ6ENetKEO//b8y31MMu2ZaPbn4kVsIABzVLXYLhCGekGDqw==}
    engines: {node: '>=18'}
    cpu: [x64]
    os: [darwin]

  '@esbuild/freebsd-arm64@0.21.5':
    resolution: {integrity: sha512-5JcRxxRDUJLX8JXp/wcBCy3pENnCgBR9bN6JsY4OmhfUtIHe3ZW0mawA7+RDAcMLrMIZaf03NlQiX9DGyB8h4g==}
    engines: {node: '>=12'}
    cpu: [arm64]
    os: [freebsd]

  '@esbuild/freebsd-arm64@0.23.1':
    resolution: {integrity: sha512-h1k6yS8/pN/NHlMl5+v4XPfikhJulk4G+tKGFIOwURBSFzE8bixw1ebjluLOjfwtLqY0kewfjLSrO6tN2MgIhA==}
    engines: {node: '>=18'}
    cpu: [arm64]
    os: [freebsd]

  '@esbuild/freebsd-x64@0.21.5':
    resolution: {integrity: sha512-J95kNBj1zkbMXtHVH29bBriQygMXqoVQOQYA+ISs0/2l3T9/kj42ow2mpqerRBxDJnmkUDCaQT/dfNXWX/ZZCQ==}
    engines: {node: '>=12'}
    cpu: [x64]
    os: [freebsd]

  '@esbuild/freebsd-x64@0.23.1':
    resolution: {integrity: sha512-lK1eJeyk1ZX8UklqFd/3A60UuZ/6UVfGT2LuGo3Wp4/z7eRTRYY+0xOu2kpClP+vMTi9wKOfXi2vjUpO1Ro76g==}
    engines: {node: '>=18'}
    cpu: [x64]
    os: [freebsd]

  '@esbuild/linux-arm64@0.21.5':
    resolution: {integrity: sha512-ibKvmyYzKsBeX8d8I7MH/TMfWDXBF3db4qM6sy+7re0YXya+K1cem3on9XgdT2EQGMu4hQyZhan7TeQ8XkGp4Q==}
    engines: {node: '>=12'}
    cpu: [arm64]
    os: [linux]

  '@esbuild/linux-arm64@0.23.1':
    resolution: {integrity: sha512-/93bf2yxencYDnItMYV/v116zff6UyTjo4EtEQjUBeGiVpMmffDNUyD9UN2zV+V3LRV3/on4xdZ26NKzn6754g==}
    engines: {node: '>=18'}
    cpu: [arm64]
    os: [linux]

  '@esbuild/linux-arm@0.21.5':
    resolution: {integrity: sha512-bPb5AHZtbeNGjCKVZ9UGqGwo8EUu4cLq68E95A53KlxAPRmUyYv2D6F0uUI65XisGOL1hBP5mTronbgo+0bFcA==}
    engines: {node: '>=12'}
    cpu: [arm]
    os: [linux]

  '@esbuild/linux-arm@0.23.1':
    resolution: {integrity: sha512-CXXkzgn+dXAPs3WBwE+Kvnrf4WECwBdfjfeYHpMeVxWE0EceB6vhWGShs6wi0IYEqMSIzdOF1XjQ/Mkm5d7ZdQ==}
    engines: {node: '>=18'}
    cpu: [arm]
    os: [linux]

  '@esbuild/linux-ia32@0.21.5':
    resolution: {integrity: sha512-YvjXDqLRqPDl2dvRODYmmhz4rPeVKYvppfGYKSNGdyZkA01046pLWyRKKI3ax8fbJoK5QbxblURkwK/MWY18Tg==}
    engines: {node: '>=12'}
    cpu: [ia32]
    os: [linux]

  '@esbuild/linux-ia32@0.23.1':
    resolution: {integrity: sha512-VTN4EuOHwXEkXzX5nTvVY4s7E/Krz7COC8xkftbbKRYAl96vPiUssGkeMELQMOnLOJ8k3BY1+ZY52tttZnHcXQ==}
    engines: {node: '>=18'}
    cpu: [ia32]
    os: [linux]

  '@esbuild/linux-loong64@0.21.5':
    resolution: {integrity: sha512-uHf1BmMG8qEvzdrzAqg2SIG/02+4/DHB6a9Kbya0XDvwDEKCoC8ZRWI5JJvNdUjtciBGFQ5PuBlpEOXQj+JQSg==}
    engines: {node: '>=12'}
    cpu: [loong64]
    os: [linux]

  '@esbuild/linux-loong64@0.23.1':
    resolution: {integrity: sha512-Vx09LzEoBa5zDnieH8LSMRToj7ir/Jeq0Gu6qJ/1GcBq9GkfoEAoXvLiW1U9J1qE/Y/Oyaq33w5p2ZWrNNHNEw==}
    engines: {node: '>=18'}
    cpu: [loong64]
    os: [linux]

  '@esbuild/linux-mips64el@0.21.5':
    resolution: {integrity: sha512-IajOmO+KJK23bj52dFSNCMsz1QP1DqM6cwLUv3W1QwyxkyIWecfafnI555fvSGqEKwjMXVLokcV5ygHW5b3Jbg==}
    engines: {node: '>=12'}
    cpu: [mips64el]
    os: [linux]

  '@esbuild/linux-mips64el@0.23.1':
    resolution: {integrity: sha512-nrFzzMQ7W4WRLNUOU5dlWAqa6yVeI0P78WKGUo7lg2HShq/yx+UYkeNSE0SSfSure0SqgnsxPvmAUu/vu0E+3Q==}
    engines: {node: '>=18'}
    cpu: [mips64el]
    os: [linux]

  '@esbuild/linux-ppc64@0.21.5':
    resolution: {integrity: sha512-1hHV/Z4OEfMwpLO8rp7CvlhBDnjsC3CttJXIhBi+5Aj5r+MBvy4egg7wCbe//hSsT+RvDAG7s81tAvpL2XAE4w==}
    engines: {node: '>=12'}
    cpu: [ppc64]
    os: [linux]

  '@esbuild/linux-ppc64@0.23.1':
    resolution: {integrity: sha512-dKN8fgVqd0vUIjxuJI6P/9SSSe/mB9rvA98CSH2sJnlZ/OCZWO1DJvxj8jvKTfYUdGfcq2dDxoKaC6bHuTlgcw==}
    engines: {node: '>=18'}
    cpu: [ppc64]
    os: [linux]

  '@esbuild/linux-riscv64@0.21.5':
    resolution: {integrity: sha512-2HdXDMd9GMgTGrPWnJzP2ALSokE/0O5HhTUvWIbD3YdjME8JwvSCnNGBnTThKGEB91OZhzrJ4qIIxk/SBmyDDA==}
    engines: {node: '>=12'}
    cpu: [riscv64]
    os: [linux]

  '@esbuild/linux-riscv64@0.23.1':
    resolution: {integrity: sha512-5AV4Pzp80fhHL83JM6LoA6pTQVWgB1HovMBsLQ9OZWLDqVY8MVobBXNSmAJi//Csh6tcY7e7Lny2Hg1tElMjIA==}
    engines: {node: '>=18'}
    cpu: [riscv64]
    os: [linux]

  '@esbuild/linux-s390x@0.21.5':
    resolution: {integrity: sha512-zus5sxzqBJD3eXxwvjN1yQkRepANgxE9lgOW2qLnmr8ikMTphkjgXu1HR01K4FJg8h1kEEDAqDcZQtbrRnB41A==}
    engines: {node: '>=12'}
    cpu: [s390x]
    os: [linux]

  '@esbuild/linux-s390x@0.23.1':
    resolution: {integrity: sha512-9ygs73tuFCe6f6m/Tb+9LtYxWR4c9yg7zjt2cYkjDbDpV/xVn+68cQxMXCjUpYwEkze2RcU/rMnfIXNRFmSoDw==}
    engines: {node: '>=18'}
    cpu: [s390x]
    os: [linux]

  '@esbuild/linux-x64@0.21.5':
    resolution: {integrity: sha512-1rYdTpyv03iycF1+BhzrzQJCdOuAOtaqHTWJZCWvijKD2N5Xu0TtVC8/+1faWqcP9iBCWOmjmhoH94dH82BxPQ==}
    engines: {node: '>=12'}
    cpu: [x64]
    os: [linux]

  '@esbuild/linux-x64@0.23.1':
    resolution: {integrity: sha512-EV6+ovTsEXCPAp58g2dD68LxoP/wK5pRvgy0J/HxPGB009omFPv3Yet0HiaqvrIrgPTBuC6wCH1LTOY91EO5hQ==}
    engines: {node: '>=18'}
    cpu: [x64]
    os: [linux]

  '@esbuild/netbsd-x64@0.21.5':
    resolution: {integrity: sha512-Woi2MXzXjMULccIwMnLciyZH4nCIMpWQAs049KEeMvOcNADVxo0UBIQPfSmxB3CWKedngg7sWZdLvLczpe0tLg==}
    engines: {node: '>=12'}
    cpu: [x64]
    os: [netbsd]

  '@esbuild/netbsd-x64@0.23.1':
    resolution: {integrity: sha512-aevEkCNu7KlPRpYLjwmdcuNz6bDFiE7Z8XC4CPqExjTvrHugh28QzUXVOZtiYghciKUacNktqxdpymplil1beA==}
    engines: {node: '>=18'}
    cpu: [x64]
    os: [netbsd]

  '@esbuild/openbsd-arm64@0.23.1':
    resolution: {integrity: sha512-3x37szhLexNA4bXhLrCC/LImN/YtWis6WXr1VESlfVtVeoFJBRINPJ3f0a/6LV8zpikqoUg4hyXw0sFBt5Cr+Q==}
    engines: {node: '>=18'}
    cpu: [arm64]
    os: [openbsd]

  '@esbuild/openbsd-x64@0.21.5':
    resolution: {integrity: sha512-HLNNw99xsvx12lFBUwoT8EVCsSvRNDVxNpjZ7bPn947b8gJPzeHWyNVhFsaerc0n3TsbOINvRP2byTZ5LKezow==}
    engines: {node: '>=12'}
    cpu: [x64]
    os: [openbsd]

  '@esbuild/openbsd-x64@0.23.1':
    resolution: {integrity: sha512-aY2gMmKmPhxfU+0EdnN+XNtGbjfQgwZj43k8G3fyrDM/UdZww6xrWxmDkuz2eCZchqVeABjV5BpildOrUbBTqA==}
    engines: {node: '>=18'}
    cpu: [x64]
    os: [openbsd]

  '@esbuild/sunos-x64@0.21.5':
    resolution: {integrity: sha512-6+gjmFpfy0BHU5Tpptkuh8+uw3mnrvgs+dSPQXQOv3ekbordwnzTVEb4qnIvQcYXq6gzkyTnoZ9dZG+D4garKg==}
    engines: {node: '>=12'}
    cpu: [x64]
    os: [sunos]

  '@esbuild/sunos-x64@0.23.1':
    resolution: {integrity: sha512-RBRT2gqEl0IKQABT4XTj78tpk9v7ehp+mazn2HbUeZl1YMdaGAQqhapjGTCe7uw7y0frDi4gS0uHzhvpFuI1sA==}
    engines: {node: '>=18'}
    cpu: [x64]
    os: [sunos]

  '@esbuild/win32-arm64@0.21.5':
    resolution: {integrity: sha512-Z0gOTd75VvXqyq7nsl93zwahcTROgqvuAcYDUr+vOv8uHhNSKROyU961kgtCD1e95IqPKSQKH7tBTslnS3tA8A==}
    engines: {node: '>=12'}
    cpu: [arm64]
    os: [win32]

  '@esbuild/win32-arm64@0.23.1':
    resolution: {integrity: sha512-4O+gPR5rEBe2FpKOVyiJ7wNDPA8nGzDuJ6gN4okSA1gEOYZ67N8JPk58tkWtdtPeLz7lBnY6I5L3jdsr3S+A6A==}
    engines: {node: '>=18'}
    cpu: [arm64]
    os: [win32]

  '@esbuild/win32-ia32@0.21.5':
    resolution: {integrity: sha512-SWXFF1CL2RVNMaVs+BBClwtfZSvDgtL//G/smwAc5oVK/UPu2Gu9tIaRgFmYFFKrmg3SyAjSrElf0TiJ1v8fYA==}
    engines: {node: '>=12'}
    cpu: [ia32]
    os: [win32]

  '@esbuild/win32-ia32@0.23.1':
    resolution: {integrity: sha512-BcaL0Vn6QwCwre3Y717nVHZbAa4UBEigzFm6VdsVdT/MbZ38xoj1X9HPkZhbmaBGUD1W8vxAfffbDe8bA6AKnQ==}
    engines: {node: '>=18'}
    cpu: [ia32]
    os: [win32]

  '@esbuild/win32-x64@0.21.5':
    resolution: {integrity: sha512-tQd/1efJuzPC6rCFwEvLtci/xNFcTZknmXs98FYDfGE4wP9ClFV98nyKrzJKVPMhdDnjzLhdUyMX4PsQAPjwIw==}
    engines: {node: '>=12'}
    cpu: [x64]
    os: [win32]

  '@esbuild/win32-x64@0.23.1':
    resolution: {integrity: sha512-BHpFFeslkWrXWyUPnbKm+xYYVYruCinGcftSBaa8zoF9hZO4BcSCFUvHVTtzpIY6YzUnYtuEhZ+C9iEXjxnasg==}
    engines: {node: '>=18'}
    cpu: [x64]
    os: [win32]

  '@eslint-community/eslint-utils@4.4.0':
    resolution: {integrity: sha512-1/sA4dwrzBAyeUoQ6oxahHKmrZvsnLCg4RfxW3ZFGGmQkSNQPFNLV9CUEFQP1x9EYXHTo5p6xdhZM1Ne9p/AfA==}
    engines: {node: ^12.22.0 || ^14.17.0 || >=16.0.0}
    peerDependencies:
      eslint: ^6.0.0 || ^7.0.0 || >=8.0.0

  '@eslint-community/regexpp@4.11.1':
    resolution: {integrity: sha512-m4DVN9ZqskZoLU5GlWZadwDnYo3vAEydiUayB9widCl9ffWx2IvPnp6n3on5rJmziJSw9Bv+Z3ChDVdMwXCY8Q==}
    engines: {node: ^12.0.0 || ^14.0.0 || >=16.0.0}

  '@eslint/eslintrc@2.1.4':
    resolution: {integrity: sha512-269Z39MS6wVJtsoUl10L60WdkhJVdPG24Q4eZTH3nnF6lpvSShEK3wQjDX9JRWAUPvPh7COouPpU9IrqaZFvtQ==}
    engines: {node: ^12.22.0 || ^14.17.0 || >=16.0.0}

  '@eslint/js@8.57.1':
    resolution: {integrity: sha512-d9zaMRSTIKDLhctzH12MtXvJKSSUhaHcjV+2Z+GK+EEY7XKpP5yR4x+N3TAcHTcu963nIr+TMcCb4DBCYX1z6Q==}
    engines: {node: ^12.22.0 || ^14.17.0 || >=16.0.0}

  '@floating-ui/core@1.6.8':
    resolution: {integrity: sha512-7XJ9cPU+yI2QeLS+FCSlqNFZJq8arvswefkZrYI1yQBbftw6FyrZOxYSh+9S7z7TpeWlRt9zJ5IhM1WIL334jA==}

  '@floating-ui/dom@1.6.11':
    resolution: {integrity: sha512-qkMCxSR24v2vGkhYDo/UzxfJN3D4syqSjyuTFz6C7XcpU1pASPRieNI0Kj5VP3/503mOfYiGY891ugBX1GlABQ==}

  '@floating-ui/react-dom@2.1.2':
    resolution: {integrity: sha512-06okr5cgPzMNBy+Ycse2A6udMi4bqwW/zgBF/rwjcNqWkyr82Mcg8b0vjX8OJpZFy/FKjJmw6wV7t44kK6kW7A==}
    peerDependencies:
      react: '>=16.8.0'
      react-dom: '>=16.8.0'

  '@floating-ui/utils@0.2.8':
    resolution: {integrity: sha512-kym7SodPp8/wloecOpcmSnWJsK7M0E5Wg8UcFA+uO4B9s5d0ywXOEro/8HM9x0rW+TljRzul/14UYz3TleT3ig==}

  '@hookform/resolvers@3.9.0':
    resolution: {integrity: sha512-bU0Gr4EepJ/EQsH/IwEzYLsT/PEj5C0ynLQ4m+GSHS+xKH4TfSelhluTgOaoc4kA5s7eCsQbM4wvZLzELmWzUg==}
    peerDependencies:
      react-hook-form: ^7.0.0

  '@humanwhocodes/config-array@0.13.0':
    resolution: {integrity: sha512-DZLEEqFWQFiyK6h5YIeynKx7JlvCYWL0cImfSRXZ9l4Sg2efkFGTuFf6vzXjK1cq6IYkU+Eg/JizXw+TD2vRNw==}
    engines: {node: '>=10.10.0'}
    deprecated: Use @eslint/config-array instead

  '@humanwhocodes/module-importer@1.0.1':
    resolution: {integrity: sha512-bxveV4V8v5Yb4ncFTT3rPSgZBOpCkjfK0y4oVVVJwIuDVBRMDXrPyXRL988i5ap9m9bnyEEjWfm5WkBmtffLfA==}
    engines: {node: '>=12.22'}

  '@humanwhocodes/object-schema@2.0.3':
    resolution: {integrity: sha512-93zYdMES/c1D69yZiKDBj0V24vqNzB/koF26KPaagAfd3P/4gUlh3Dys5ogAK+Exi9QyzlD8x/08Zt7wIKcDcA==}
    deprecated: Use @eslint/object-schema instead

  '@isaacs/cliui@8.0.2':
    resolution: {integrity: sha512-O8jcjabXaleOG9DQ0+ARXWZBTfnP4WNAqzuiJK7ll44AmxGKv/J2M4TPjxjY3znBCfvBXFzucm1twdyFybFqEA==}
    engines: {node: '>=12'}

  '@jridgewell/gen-mapping@0.3.5':
    resolution: {integrity: sha512-IzL8ZoEDIBRWEzlCcRhOaCupYyN5gdIK+Q6fbFdPDg6HqX6jpkItn7DFIpW9LQzXG6Df9sA7+OKnq0qlz/GaQg==}
    engines: {node: '>=6.0.0'}

  '@jridgewell/resolve-uri@3.1.2':
    resolution: {integrity: sha512-bRISgCIjP20/tbWSPWMEi54QVPRZExkuD9lJL+UIxUKtwVJA8wW1Trb1jMs1RFXo1CBTNZ/5hpC9QvmKWdopKw==}
    engines: {node: '>=6.0.0'}

  '@jridgewell/set-array@1.2.1':
    resolution: {integrity: sha512-R8gLRTZeyp03ymzP/6Lil/28tGeGEzhx1q2k703KGWRAI1VdvPIXdG70VJc2pAMw3NA6JKL5hhFu1sJX0Mnn/A==}
    engines: {node: '>=6.0.0'}

  '@jridgewell/sourcemap-codec@1.5.0':
    resolution: {integrity: sha512-gv3ZRaISU3fjPAgNsriBRqGWQL6quFx04YMPW/zD8XMLsU32mhCCbfbO6KZFLjvYpCZ8zyDEgqsgf+PwPaM7GQ==}

  '@jridgewell/trace-mapping@0.3.25':
    resolution: {integrity: sha512-vNk6aEwybGtawWmy/PzwnGDOjCkLWSD2wqvjGGAgOAwCGWySYXfYoxt00IJkTF+8Lb57DwOb3Aa0o9CApepiYQ==}

  '@keycloak/keycloak-admin-client@25.0.6':
    resolution: {integrity: sha512-rUvo6L0aT9+y/R2wFhDKb+lRD5rwj36XwnIGIbmC2HeQVfgroYB5u/79yc/Mo0inBFNIG8VuiwjRzU878fRE0Q==}
    engines: {node: '>=18'}

  '@next/env@14.2.14':
    resolution: {integrity: sha512-/0hWQfiaD5//LvGNgc8PjvyqV50vGK0cADYzaoOOGN8fxzBn3iAiaq3S0tCRnFBldq0LVveLcxCTi41ZoYgAgg==}

  '@next/eslint-plugin-next@14.2.3':
    resolution: {integrity: sha512-L3oDricIIjgj1AVnRdRor21gI7mShlSwU/1ZGHmqM3LzHhXXhdkrfeNY5zif25Bi5Dd7fiJHsbhoZCHfXYvlAw==}

  '@next/swc-darwin-arm64@14.2.14':
    resolution: {integrity: sha512-bsxbSAUodM1cjYeA4o6y7sp9wslvwjSkWw57t8DtC8Zig8aG8V6r+Yc05/9mDzLKcybb6EN85k1rJDnMKBd9Gw==}
    engines: {node: '>= 10'}
    cpu: [arm64]
    os: [darwin]

  '@next/swc-darwin-x64@14.2.14':
    resolution: {integrity: sha512-cC9/I+0+SK5L1k9J8CInahduTVWGMXhQoXFeNvF0uNs3Bt1Ub0Azb8JzTU9vNCr0hnaMqiWu/Z0S1hfKc3+dww==}
    engines: {node: '>= 10'}
    cpu: [x64]
    os: [darwin]

  '@next/swc-linux-arm64-gnu@14.2.14':
    resolution: {integrity: sha512-RMLOdA2NU4O7w1PQ3Z9ft3PxD6Htl4uB2TJpocm+4jcllHySPkFaUIFacQ3Jekcg6w+LBaFvjSPthZHiPmiAUg==}
    engines: {node: '>= 10'}
    cpu: [arm64]
    os: [linux]

  '@next/swc-linux-arm64-musl@14.2.14':
    resolution: {integrity: sha512-WgLOA4hT9EIP7jhlkPnvz49iSOMdZgDJVvbpb8WWzJv5wBD07M2wdJXLkDYIpZmCFfo/wPqFsFR4JS4V9KkQ2A==}
    engines: {node: '>= 10'}
    cpu: [arm64]
    os: [linux]

  '@next/swc-linux-x64-gnu@14.2.14':
    resolution: {integrity: sha512-lbn7svjUps1kmCettV/R9oAvEW+eUI0lo0LJNFOXoQM5NGNxloAyFRNByYeZKL3+1bF5YE0h0irIJfzXBq9Y6w==}
    engines: {node: '>= 10'}
    cpu: [x64]
    os: [linux]

  '@next/swc-linux-x64-musl@14.2.14':
    resolution: {integrity: sha512-7TcQCvLQ/hKfQRgjxMN4TZ2BRB0P7HwrGAYL+p+m3u3XcKTraUFerVbV3jkNZNwDeQDa8zdxkKkw2els/S5onQ==}
    engines: {node: '>= 10'}
    cpu: [x64]
    os: [linux]

  '@next/swc-win32-arm64-msvc@14.2.14':
    resolution: {integrity: sha512-8i0Ou5XjTLEje0oj0JiI0Xo9L/93ghFtAUYZ24jARSeTMXLUx8yFIdhS55mTExq5Tj4/dC2fJuaT4e3ySvXU1A==}
    engines: {node: '>= 10'}
    cpu: [arm64]
    os: [win32]

  '@next/swc-win32-ia32-msvc@14.2.14':
    resolution: {integrity: sha512-2u2XcSaDEOj+96eXpyjHjtVPLhkAFw2nlaz83EPeuK4obF+HmtDJHqgR1dZB7Gb6V/d55FL26/lYVd0TwMgcOQ==}
    engines: {node: '>= 10'}
    cpu: [ia32]
    os: [win32]

  '@next/swc-win32-x64-msvc@14.2.14':
    resolution: {integrity: sha512-MZom+OvZ1NZxuRovKt1ApevjiUJTcU2PmdJKL66xUPaJeRywnbGGRWUlaAOwunD6dX+pm83vj979NTC8QXjGWg==}
    engines: {node: '>= 10'}
    cpu: [x64]
    os: [win32]

  '@nodelib/fs.scandir@2.1.5':
    resolution: {integrity: sha512-vq24Bq3ym5HEQm2NKCr3yXDwjc7vTsEThRDnkp2DK9p1uqLR+DHurm/NOTo0KG7HYHU7eppKZj3MyqYuMBf62g==}
    engines: {node: '>= 8'}

  '@nodelib/fs.stat@2.0.5':
    resolution: {integrity: sha512-RkhPPp2zrqDAQA/2jNhnztcPAlv64XdhIp7a7454A5ovI7Bukxgt7MX7udwAu3zg1DcpPU0rz3VV1SeaqvY4+A==}
    engines: {node: '>= 8'}

  '@nodelib/fs.walk@1.2.8':
    resolution: {integrity: sha512-oGB+UxlgWcgQkgwo8GcEGwemoTFt3FIO9ababBmaGwXIoBKZ+GTy0pP185beGg7Llih/NSHSV2XAs1lnznocSg==}
    engines: {node: '>= 8'}

  '@nolyfill/is-core-module@1.0.39':
    resolution: {integrity: sha512-nn5ozdjYQpUCZlWGuxcJY/KpxkWQs4DcbMCmKojjyrYDEAGy4Ce19NN4v5MduafTwJlbKc99UA8YhSVqq9yPZA==}
    engines: {node: '>=12.4.0'}

  '@otterhttp/accepts@3.0.0':
    resolution: {integrity: sha512-8G9vqGrmEarsIPI0jyPyuPRxnRQMvQpbAUuoXPZNIz569ypy0qGBs3YPTxtQiRy4Q2KDTNMa8PRLMQhkz4I8Gw==}
    engines: {node: '>=20.16.0'}

  '@otterhttp/app@3.4.4':
    resolution: {integrity: sha512-isJofGBu4rMCZABLzWyZkuosFaqZbm5Jxz9OsT6IImJP5EPcYnS1Bc5wAewjkzTbEu8C7RSClih1Mr0Pvuh3Mg==}
    engines: {node: '>=20.16.0'}

  '@otterhttp/content-disposition@3.1.0':
    resolution: {integrity: sha512-2fK3d2eIdMttd9/wdWf1F14N/rgYBFPabTuL31pbJzDhmYJYzqgod7RJw1eqwEEBZTmcfAh+OuacyCadGE/Bqg==}
    engines: {node: '>=20.16.0'}

  '@otterhttp/content-type@0.4.0':
    resolution: {integrity: sha512-BNK3Ow+m5zasu7cdNGHbLUAQim4h9t2OVqTnMslpB6bdIVzllRsS6GSJZ+LPsb5AyTEaFQ+6uh+0P0xmM0EY+A==}
    engines: {node: '>=20.16.0'}

  '@otterhttp/content-type@0.5.0':
    resolution: {integrity: sha512-2qFRWOwTQ2ylO0LURyqvOKua0DDxZBl1hD5pZl/GLnoPfUlbX9edUcgbNrWyqTiQ44i63Wi8UhqiXMoJqbBuGA==}
    engines: {node: '>=20.16.0'}

  '@otterhttp/cookie-signature@3.0.0':
    resolution: {integrity: sha512-AcWQokILP5/oz4Nw5cj5d4UYCrhTaMupQ30eVcDJrNt06+MCJQ+NGgob3xsJJMXUxuUkOVu8eVgchatOqKvGQw==}
    engines: {node: '>=20.16.0'}

  '@otterhttp/cookie@3.0.2':
    resolution: {integrity: sha512-KUHZmH+cstno15NbpS2G88fYKqcUyM4iClXq+ogmmLbD0ICvnBC+mjH5tkC439D5Fl/1fJnpv+Fui0ve4PyyIQ==}
    engines: {node: '>=20.16.0'}

  '@otterhttp/encode-url@3.0.0':
    resolution: {integrity: sha512-cXz8E2IawDYIUNBqsEN+kQNn/ErBZMQ4uJhVQQSrcPFKoCiuE9gqTlAGnQ3hJTjGjQE/02hR3Cq0KptaXzjW5Q==}
    engines: {node: '>=20.16.0'}

  '@otterhttp/errors@0.2.1':
    resolution: {integrity: sha512-kMouZeP8w/1WnvPa5W28wn0uYT0mFSyOuEOo1iq+mTHMP1vigalKUMXq1TsuofEE6NL672IyStWO//UEqJIlCw==}
    engines: {node: '>=20.16.0'}

  '@otterhttp/etag@3.0.0':
    resolution: {integrity: sha512-Kz2Hgvqy2PgbxXbx67YbRbuqK0xguGbuiWBBO/gsdmuzu05laYqRYEQANihoE/khgbPErOoUcimLy66QAEI4dA==}
    engines: {node: '>=20.16.0'}

  '@otterhttp/forwarded@3.0.0':
    resolution: {integrity: sha512-wzYuiXu8rk0cQfIbjaheIoIHvGrM/6DjnZth0lNvtm94QbHb74k2F/zqYbR0N0pMa7QOGm6P9f4dsVD8qR5SRQ==}
    engines: {node: '>=20.16.0'}

  '@otterhttp/parameters@0.1.0':
    resolution: {integrity: sha512-yhqvMwsEZNA5iSssRzcjxi+sDUWg1TUyvxe6P5EeMgHFprsLoqh1TJgQO6Vji0wciHgkZduNzKSrlPdjyV7qyA==}
    engines: {node: '>=20.16.0'}

  '@otterhttp/parsec@0.2.1':
    resolution: {integrity: sha512-843P1YYhjKRRXVJeRvWXdTRfpICUMXwMH0IgYdciRrthtK0/yt4nsYnybGcsLvLtYMhey0lZuAysURa6tgKbDg==}
    engines: {node: '>=20.16'}

  '@otterhttp/proxy-address@3.0.0':
    resolution: {integrity: sha512-FVD/OTmlyQbD9MfPjgTcdLpglEmJknIXSc8KBGtdgmnfx+nAahy9tZt7JFWQKR/K9nzDreBO6FQD5Bg9YhhmuQ==}
    engines: {node: '>=20.16.0'}

  '@otterhttp/request@3.4.2':
    resolution: {integrity: sha512-z39mtm3LNHYoUnH2CHiQltLLtUMcLAjyBHWGY71nfGi4NHDDohtmJrFalPdZY3/lhmg9uU3g+0EDdBkq1XzDHg==}
    engines: {node: '>=20.16.0'}

  '@otterhttp/response@3.4.2':
    resolution: {integrity: sha512-4bet874/qrW/p8ESl/uAOlTAiQzXNfkYYElrRG7yOfOGrHd/VCWWLxdhVDlsF9acBaq3SDw1pZh29a+aXyMJjg==}
    engines: {node: '>=20.16.0'}

  '@otterhttp/router@3.0.0':
    resolution: {integrity: sha512-L+pUl5qvD8gmDY32XpAFmrGpFUX/jpI6Y2Feoos/0rvCyc7Znc7XN9I+1XcXzp6lSqmWwVF8Eoj7JEHPeMsGnQ==}
    engines: {node: '>=20.16.0'}

  '@otterhttp/send@3.0.2':
    resolution: {integrity: sha512-nPQBRUNUCV607NdcprueC8b41n4306yRGNkLZuxXX9VHwnOHRW1oh7BjrE3WMUuTgpCBl6BYhai3u7Qdjv4O4Q==}
    engines: {node: '>=20.16.0'}

  '@otterhttp/session@0.3.1':
    resolution: {integrity: sha512-+RZp37FVraTNK1ynAlF2t4/0JZiyWg47pds1M/U5QX2kBntJ8+y5mO55JFESAKovqHS+etgy50fRkEBa6riYAg==}
    engines: {node: '>=20'}

  '@otterhttp/type-is@4.0.1':
    resolution: {integrity: sha512-ir2n0Xu9Nixi02YPJZd9BbdQIxLSRrFaIN2pGMsiqhvVF7AjaQBFcKnSx3dQ+b6RLuej8GYHk2wz+PPdO0rGiA==}
    engines: {node: '>=20.16.0'}

  '@otterhttp/url@3.0.0':
    resolution: {integrity: sha512-z/nh6ZacQiPihuah6gsMbcs4EYL9wAzd/VoNAAliwnpMylJayOm46eJtfEn6dlH4L0M6ic89zCI39Qnb5qNx/w==}
    engines: {node: '>=20.16.0'}

  '@otterhttp/vary@0.2.0':
    resolution: {integrity: sha512-6aA82LdTy3+WeWOqUaYCLk8FD1Ll1LbSdAzUfFgPZ03JhGQU0lkEqiCf/fKZ0ZQBISlaXl/Qqi12TYiB5hcjUA==}
    engines: {node: '>=20.16.0'}

  '@pkgjs/parseargs@0.11.0':
    resolution: {integrity: sha512-+1VkjdD0QBLPodGrJUeqarH8VAIvQODIbwh9XpP5Syisf7YoQgsJKPNFoqqLQlu+VQ/tVSshMR6loPMn8U+dPg==}
    engines: {node: '>=14'}

  '@prisma/client@5.20.0':
    resolution: {integrity: sha512-CLv55ZuMuUawMsxoqxGtLT3bEZoa2W8L3Qnp6rDIFWy+ZBrUcOFKdoeGPSnbBqxc3SkdxJrF+D1veN/WNynZYA==}
    engines: {node: '>=16.13'}
    peerDependencies:
      prisma: '*'
    peerDependenciesMeta:
      prisma:
        optional: true

  '@prisma/debug@5.20.0':
    resolution: {integrity: sha512-oCx79MJ4HSujokA8S1g0xgZUGybD4SyIOydoHMngFYiwEwYDQ5tBQkK5XoEHuwOYDKUOKRn/J0MEymckc4IgsQ==}

  '@prisma/engines-version@5.20.0-12.06fc58a368dc7be9fbbbe894adf8d445d208c284':
    resolution: {integrity: sha512-Lg8AS5lpi0auZe2Mn4gjuCg081UZf88k3cn0RCwHgR+6cyHHpttPZBElJTHf83ZGsRNAmVCZCfUGA57WB4u4JA==}

  '@prisma/engines@5.20.0':
    resolution: {integrity: sha512-DtqkP+hcZvPEbj8t8dK5df2b7d3B8GNauKqaddRRqQBBlgkbdhJkxhoJTrOowlS3vaRt2iMCkU0+CSNn0KhqAQ==}

  '@prisma/fetch-engine@5.20.0':
    resolution: {integrity: sha512-JVcaPXC940wOGpCOwuqQRTz6I9SaBK0c1BAyC1pcz9xBi+dzFgUu3G/p9GV1FhFs9OKpfSpIhQfUJE9y00zhqw==}

  '@prisma/get-platform@5.20.0':
    resolution: {integrity: sha512-8/+CehTZZNzJlvuryRgc77hZCWrUDYd/PmlZ7p2yNXtmf2Una4BWnTbak3us6WVdqoz5wmptk6IhsXdG2v5fmA==}

  '@radix-ui/number@1.1.0':
    resolution: {integrity: sha512-V3gRzhVNU1ldS5XhAPTom1fOIo4ccrjjJgmE+LI2h/WaFpHmx0MQApT+KZHnx8abG6Avtfcz4WoEciMnpFT3HQ==}

  '@radix-ui/primitive@1.0.1':
    resolution: {integrity: sha512-yQ8oGX2GVsEYMWGxcovu1uGWPCxV5BFfeeYxqPmuAzUyLT9qmaMXSAhXpb0WrspIeqYzdJpkh2vHModJPgRIaw==}

  '@radix-ui/primitive@1.1.0':
    resolution: {integrity: sha512-4Z8dn6Upk0qk4P74xBhZ6Hd/w0mPEzOOLxy4xiPXOXqjF7jZS0VAKk7/x/H6FyY2zCkYJqePf1G5KmkmNJ4RBA==}

  '@radix-ui/react-accordion@1.2.0':
    resolution: {integrity: sha512-HJOzSX8dQqtsp/3jVxCU3CXEONF7/2jlGAB28oX8TTw1Dz8JYbEI1UcL8355PuLBE41/IRRMvCw7VkiK/jcUOQ==}
    peerDependencies:
      '@types/react': '*'
      '@types/react-dom': '*'
      react: ^16.8 || ^17.0 || ^18.0 || ^19.0 || ^19.0.0-rc
      react-dom: ^16.8 || ^17.0 || ^18.0 || ^19.0 || ^19.0.0-rc
    peerDependenciesMeta:
      '@types/react':
        optional: true
      '@types/react-dom':
        optional: true

  '@radix-ui/react-arrow@1.1.0':
    resolution: {integrity: sha512-FmlW1rCg7hBpEBwFbjHwCW6AmWLQM6g/v0Sn8XbP9NvmSZ2San1FpQeyPtufzOMSIx7Y4dzjlHoifhp+7NkZhw==}
    peerDependencies:
      '@types/react': '*'
      '@types/react-dom': '*'
      react: ^16.8 || ^17.0 || ^18.0 || ^19.0 || ^19.0.0-rc
      react-dom: ^16.8 || ^17.0 || ^18.0 || ^19.0 || ^19.0.0-rc
    peerDependenciesMeta:
      '@types/react':
        optional: true
      '@types/react-dom':
        optional: true

  '@radix-ui/react-aspect-ratio@1.1.0':
    resolution: {integrity: sha512-dP87DM/Y7jFlPgUZTlhx6FF5CEzOiaxp2rBCKlaXlpH5Ip/9Fg5zZ9lDOQ5o/MOfUlf36eak14zoWYpgcgGoOg==}
    peerDependencies:
      '@types/react': '*'
      '@types/react-dom': '*'
      react: ^16.8 || ^17.0 || ^18.0 || ^19.0 || ^19.0.0-rc
      react-dom: ^16.8 || ^17.0 || ^18.0 || ^19.0 || ^19.0.0-rc
    peerDependenciesMeta:
      '@types/react':
        optional: true
      '@types/react-dom':
        optional: true

  '@radix-ui/react-checkbox@1.1.2':
    resolution: {integrity: sha512-/i0fl686zaJbDQLNKrkCbMyDm6FQMt4jg323k7HuqitoANm9sE23Ql8yOK3Wusk34HSLKDChhMux05FnP6KUkw==}
    peerDependencies:
      '@types/react': '*'
      '@types/react-dom': '*'
      react: ^16.8 || ^17.0 || ^18.0 || ^19.0 || ^19.0.0-rc
      react-dom: ^16.8 || ^17.0 || ^18.0 || ^19.0 || ^19.0.0-rc
    peerDependenciesMeta:
      '@types/react':
        optional: true
      '@types/react-dom':
        optional: true

  '@radix-ui/react-collapsible@1.1.0':
    resolution: {integrity: sha512-zQY7Epa8sTL0mq4ajSJpjgn2YmCgyrG7RsQgLp3C0LQVkG7+Tf6Pv1CeNWZLyqMjhdPkBa5Lx7wYBeSu7uCSTA==}
    peerDependencies:
      '@types/react': '*'
      '@types/react-dom': '*'
      react: ^16.8 || ^17.0 || ^18.0 || ^19.0 || ^19.0.0-rc
      react-dom: ^16.8 || ^17.0 || ^18.0 || ^19.0 || ^19.0.0-rc
    peerDependenciesMeta:
      '@types/react':
        optional: true
      '@types/react-dom':
        optional: true

  '@radix-ui/react-collection@1.1.0':
    resolution: {integrity: sha512-GZsZslMJEyo1VKm5L1ZJY8tGDxZNPAoUeQUIbKeJfoi7Q4kmig5AsgLMYYuyYbfjd8fBmFORAIwYAkXMnXZgZw==}
    peerDependencies:
      '@types/react': '*'
      '@types/react-dom': '*'
      react: ^16.8 || ^17.0 || ^18.0 || ^19.0 || ^19.0.0-rc
      react-dom: ^16.8 || ^17.0 || ^18.0 || ^19.0 || ^19.0.0-rc
    peerDependenciesMeta:
      '@types/react':
        optional: true
      '@types/react-dom':
        optional: true

  '@radix-ui/react-compose-refs@1.0.1':
    resolution: {integrity: sha512-fDSBgd44FKHa1FRMU59qBMPFcl2PZE+2nmqunj+BWFyYYjnhIDWL2ItDs3rrbJDQOtzt5nIebLCQc4QRfz6LJw==}
    peerDependencies:
      '@types/react': '*'
      react: ^16.8 || ^17.0 || ^18.0
    peerDependenciesMeta:
      '@types/react':
        optional: true

  '@radix-ui/react-compose-refs@1.1.0':
    resolution: {integrity: sha512-b4inOtiaOnYf9KWyO3jAeeCG6FeyfY6ldiEPanbUjWd+xIk5wZeHa8yVwmrJ2vderhu/BQvzCrJI0lHd+wIiqw==}
    peerDependencies:
      '@types/react': '*'
      react: ^16.8 || ^17.0 || ^18.0 || ^19.0 || ^19.0.0-rc
    peerDependenciesMeta:
      '@types/react':
        optional: true

  '@radix-ui/react-context@1.0.1':
    resolution: {integrity: sha512-ebbrdFoYTcuZ0v4wG5tedGnp9tzcV8awzsxYph7gXUyvnNLuTIcCk1q17JEbnVhXAKG9oX3KtchwiMIAYp9NLg==}
    peerDependencies:
      '@types/react': '*'
      react: ^16.8 || ^17.0 || ^18.0
    peerDependenciesMeta:
      '@types/react':
        optional: true

  '@radix-ui/react-context@1.1.0':
    resolution: {integrity: sha512-OKrckBy+sMEgYM/sMmqmErVn0kZqrHPJze+Ql3DzYsDDp0hl0L62nx/2122/Bvps1qz645jlcu2tD9lrRSdf8A==}
    peerDependencies:
      '@types/react': '*'
      react: ^16.8 || ^17.0 || ^18.0 || ^19.0 || ^19.0.0-rc
    peerDependenciesMeta:
      '@types/react':
        optional: true

  '@radix-ui/react-context@1.1.1':
    resolution: {integrity: sha512-UASk9zi+crv9WteK/NU4PLvOoL3OuE6BWVKNF6hPRBtYBDXQ2u5iu3O59zUlJiTVvkyuycnqrztsHVJwcK9K+Q==}
    peerDependencies:
      '@types/react': '*'
      react: ^16.8 || ^17.0 || ^18.0 || ^19.0 || ^19.0.0-rc
    peerDependenciesMeta:
      '@types/react':
        optional: true

  '@radix-ui/react-dialog@1.0.5':
    resolution: {integrity: sha512-GjWJX/AUpB703eEBanuBnIWdIXg6NvJFCXcNlSZk4xdszCdhrJgBoUd1cGk67vFO+WdA2pfI/plOpqz/5GUP6Q==}
    peerDependencies:
      '@types/react': '*'
      '@types/react-dom': '*'
      react: ^16.8 || ^17.0 || ^18.0
      react-dom: ^16.8 || ^17.0 || ^18.0
    peerDependenciesMeta:
      '@types/react':
        optional: true
      '@types/react-dom':
        optional: true

  '@radix-ui/react-dialog@1.1.2':
    resolution: {integrity: sha512-Yj4dZtqa2o+kG61fzB0H2qUvmwBA2oyQroGLyNtBj1beo1khoQ3q1a2AO8rrQYjd8256CO9+N8L9tvsS+bnIyA==}
    peerDependencies:
      '@types/react': '*'
      '@types/react-dom': '*'
      react: ^16.8 || ^17.0 || ^18.0 || ^19.0 || ^19.0.0-rc
      react-dom: ^16.8 || ^17.0 || ^18.0 || ^19.0 || ^19.0.0-rc
    peerDependenciesMeta:
      '@types/react':
        optional: true
      '@types/react-dom':
        optional: true

  '@radix-ui/react-direction@1.1.0':
    resolution: {integrity: sha512-BUuBvgThEiAXh2DWu93XsT+a3aWrGqolGlqqw5VU1kG7p/ZH2cuDlM1sRLNnY3QcBS69UIz2mcKhMxDsdewhjg==}
    peerDependencies:
      '@types/react': '*'
      react: ^16.8 || ^17.0 || ^18.0 || ^19.0 || ^19.0.0-rc
    peerDependenciesMeta:
      '@types/react':
        optional: true

  '@radix-ui/react-dismissable-layer@1.0.5':
    resolution: {integrity: sha512-aJeDjQhywg9LBu2t/At58hCvr7pEm0o2Ke1x33B+MhjNmmZ17sy4KImo0KPLgsnc/zN7GPdce8Cnn0SWvwZO7g==}
    peerDependencies:
      '@types/react': '*'
      '@types/react-dom': '*'
      react: ^16.8 || ^17.0 || ^18.0
      react-dom: ^16.8 || ^17.0 || ^18.0
    peerDependenciesMeta:
      '@types/react':
        optional: true
      '@types/react-dom':
        optional: true

  '@radix-ui/react-dismissable-layer@1.1.1':
    resolution: {integrity: sha512-QSxg29lfr/xcev6kSz7MAlmDnzbP1eI/Dwn3Tp1ip0KT5CUELsxkekFEMVBEoykI3oV39hKT4TKZzBNMbcTZYQ==}
    peerDependencies:
      '@types/react': '*'
      '@types/react-dom': '*'
      react: ^16.8 || ^17.0 || ^18.0 || ^19.0 || ^19.0.0-rc
      react-dom: ^16.8 || ^17.0 || ^18.0 || ^19.0 || ^19.0.0-rc
    peerDependenciesMeta:
      '@types/react':
        optional: true
      '@types/react-dom':
        optional: true

  '@radix-ui/react-focus-guards@1.0.1':
    resolution: {integrity: sha512-Rect2dWbQ8waGzhMavsIbmSVCgYxkXLxxR3ZvCX79JOglzdEy4JXMb98lq4hPxUbLr77nP0UOGf4rcMU+s1pUA==}
    peerDependencies:
      '@types/react': '*'
      react: ^16.8 || ^17.0 || ^18.0
    peerDependenciesMeta:
      '@types/react':
        optional: true

  '@radix-ui/react-focus-guards@1.1.1':
    resolution: {integrity: sha512-pSIwfrT1a6sIoDASCSpFwOasEwKTZWDw/iBdtnqKO7v6FeOzYJ7U53cPzYFVR3geGGXgVHaH+CdngrrAzqUGxg==}
    peerDependencies:
      '@types/react': '*'
      react: ^16.8 || ^17.0 || ^18.0 || ^19.0 || ^19.0.0-rc
    peerDependenciesMeta:
      '@types/react':
        optional: true

  '@radix-ui/react-focus-scope@1.0.4':
    resolution: {integrity: sha512-sL04Mgvf+FmyvZeYfNu1EPAaaxD+aw7cYeIB9L9Fvq8+urhltTRaEo5ysKOpHuKPclsZcSUMKlN05x4u+CINpA==}
    peerDependencies:
      '@types/react': '*'
      '@types/react-dom': '*'
      react: ^16.8 || ^17.0 || ^18.0
      react-dom: ^16.8 || ^17.0 || ^18.0
    peerDependenciesMeta:
      '@types/react':
        optional: true
      '@types/react-dom':
        optional: true

  '@radix-ui/react-focus-scope@1.1.0':
    resolution: {integrity: sha512-200UD8zylvEyL8Bx+z76RJnASR2gRMuxlgFCPAe/Q/679a/r0eK3MBVYMb7vZODZcffZBdob1EGnky78xmVvcA==}
    peerDependencies:
      '@types/react': '*'
      '@types/react-dom': '*'
      react: ^16.8 || ^17.0 || ^18.0 || ^19.0 || ^19.0.0-rc
      react-dom: ^16.8 || ^17.0 || ^18.0 || ^19.0 || ^19.0.0-rc
    peerDependenciesMeta:
      '@types/react':
        optional: true
      '@types/react-dom':
        optional: true

  '@radix-ui/react-icons@1.3.0':
    resolution: {integrity: sha512-jQxj/0LKgp+j9BiTXz3O3sgs26RNet2iLWmsPyRz2SIcR4q/4SbazXfnYwbAr+vLYKSfc7qxzyGQA1HLlYiuNw==}
    peerDependencies:
      react: ^16.x || ^17.x || ^18.x

  '@radix-ui/react-id@1.0.1':
    resolution: {integrity: sha512-tI7sT/kqYp8p96yGWY1OAnLHrqDgzHefRBKQ2YAkBS5ja7QLcZ9Z/uY7bEjPUatf8RomoXM8/1sMj1IJaE5UzQ==}
    peerDependencies:
      '@types/react': '*'
      react: ^16.8 || ^17.0 || ^18.0
    peerDependenciesMeta:
      '@types/react':
        optional: true

  '@radix-ui/react-id@1.1.0':
    resolution: {integrity: sha512-EJUrI8yYh7WOjNOqpoJaf1jlFIH2LvtgAl+YcFqNCa+4hj64ZXmPkAKOFs/ukjz3byN6bdb/AVUqHkI8/uWWMA==}
    peerDependencies:
      '@types/react': '*'
      react: ^16.8 || ^17.0 || ^18.0 || ^19.0 || ^19.0.0-rc
    peerDependenciesMeta:
      '@types/react':
        optional: true

  '@radix-ui/react-label@2.1.0':
    resolution: {integrity: sha512-peLblDlFw/ngk3UWq0VnYaOLy6agTZZ+MUO/WhVfm14vJGML+xH4FAl2XQGLqdefjNb7ApRg6Yn7U42ZhmYXdw==}
    peerDependencies:
      '@types/react': '*'
      '@types/react-dom': '*'
      react: ^16.8 || ^17.0 || ^18.0 || ^19.0 || ^19.0.0-rc
      react-dom: ^16.8 || ^17.0 || ^18.0 || ^19.0 || ^19.0.0-rc
    peerDependenciesMeta:
      '@types/react':
        optional: true
      '@types/react-dom':
        optional: true

  '@radix-ui/react-popover@1.1.2':
    resolution: {integrity: sha512-u2HRUyWW+lOiA2g0Le0tMmT55FGOEWHwPFt1EPfbLly7uXQExFo5duNKqG2DzmFXIdqOeNd+TpE8baHWJCyP9w==}
    peerDependencies:
      '@types/react': '*'
      '@types/react-dom': '*'
      react: ^16.8 || ^17.0 || ^18.0 || ^19.0 || ^19.0.0-rc
      react-dom: ^16.8 || ^17.0 || ^18.0 || ^19.0 || ^19.0.0-rc
    peerDependenciesMeta:
      '@types/react':
        optional: true
      '@types/react-dom':
        optional: true

  '@radix-ui/react-popper@1.2.0':
    resolution: {integrity: sha512-ZnRMshKF43aBxVWPWvbj21+7TQCvhuULWJ4gNIKYpRlQt5xGRhLx66tMp8pya2UkGHTSlhpXwmjqltDYHhw7Vg==}
    peerDependencies:
      '@types/react': '*'
      '@types/react-dom': '*'
      react: ^16.8 || ^17.0 || ^18.0 || ^19.0 || ^19.0.0-rc
      react-dom: ^16.8 || ^17.0 || ^18.0 || ^19.0 || ^19.0.0-rc
    peerDependenciesMeta:
      '@types/react':
        optional: true
      '@types/react-dom':
        optional: true

  '@radix-ui/react-portal@1.0.4':
    resolution: {integrity: sha512-Qki+C/EuGUVCQTOTD5vzJzJuMUlewbzuKyUy+/iHM2uwGiru9gZeBJtHAPKAEkB5KWGi9mP/CHKcY0wt1aW45Q==}
    peerDependencies:
      '@types/react': '*'
      '@types/react-dom': '*'
      react: ^16.8 || ^17.0 || ^18.0
      react-dom: ^16.8 || ^17.0 || ^18.0
    peerDependenciesMeta:
      '@types/react':
        optional: true
      '@types/react-dom':
        optional: true

  '@radix-ui/react-portal@1.1.2':
    resolution: {integrity: sha512-WeDYLGPxJb/5EGBoedyJbT0MpoULmwnIPMJMSldkuiMsBAv7N1cRdsTWZWht9vpPOiN3qyiGAtbK2is47/uMFg==}
    peerDependencies:
      '@types/react': '*'
      '@types/react-dom': '*'
      react: ^16.8 || ^17.0 || ^18.0 || ^19.0 || ^19.0.0-rc
      react-dom: ^16.8 || ^17.0 || ^18.0 || ^19.0 || ^19.0.0-rc
    peerDependenciesMeta:
      '@types/react':
        optional: true
      '@types/react-dom':
        optional: true

  '@radix-ui/react-presence@1.0.1':
    resolution: {integrity: sha512-UXLW4UAbIY5ZjcvzjfRFo5gxva8QirC9hF7wRE4U5gz+TP0DbRk+//qyuAQ1McDxBt1xNMBTaciFGvEmJvAZCg==}
    peerDependencies:
      '@types/react': '*'
      '@types/react-dom': '*'
      react: ^16.8 || ^17.0 || ^18.0
      react-dom: ^16.8 || ^17.0 || ^18.0
    peerDependenciesMeta:
      '@types/react':
        optional: true
      '@types/react-dom':
        optional: true

  '@radix-ui/react-presence@1.1.0':
    resolution: {integrity: sha512-Gq6wuRN/asf9H/E/VzdKoUtT8GC9PQc9z40/vEr0VCJ4u5XvvhWIrSsCB6vD2/cH7ugTdSfYq9fLJCcM00acrQ==}
    peerDependencies:
      '@types/react': '*'
      '@types/react-dom': '*'
      react: ^16.8 || ^17.0 || ^18.0 || ^19.0 || ^19.0.0-rc
      react-dom: ^16.8 || ^17.0 || ^18.0 || ^19.0 || ^19.0.0-rc
    peerDependenciesMeta:
      '@types/react':
        optional: true
      '@types/react-dom':
        optional: true

  '@radix-ui/react-presence@1.1.1':
    resolution: {integrity: sha512-IeFXVi4YS1K0wVZzXNrbaaUvIJ3qdY+/Ih4eHFhWA9SwGR9UDX7Ck8abvL57C4cv3wwMvUE0OG69Qc3NCcTe/A==}
    peerDependencies:
      '@types/react': '*'
      '@types/react-dom': '*'
      react: ^16.8 || ^17.0 || ^18.0 || ^19.0 || ^19.0.0-rc
      react-dom: ^16.8 || ^17.0 || ^18.0 || ^19.0 || ^19.0.0-rc
    peerDependenciesMeta:
      '@types/react':
        optional: true
      '@types/react-dom':
        optional: true

  '@radix-ui/react-primitive@1.0.3':
    resolution: {integrity: sha512-yi58uVyoAcK/Nq1inRY56ZSjKypBNKTa/1mcL8qdl6oJeEaDbOldlzrGn7P6Q3Id5d+SYNGc5AJgc4vGhjs5+g==}
    peerDependencies:
      '@types/react': '*'
      '@types/react-dom': '*'
      react: ^16.8 || ^17.0 || ^18.0
      react-dom: ^16.8 || ^17.0 || ^18.0
    peerDependenciesMeta:
      '@types/react':
        optional: true
      '@types/react-dom':
        optional: true

  '@radix-ui/react-primitive@2.0.0':
    resolution: {integrity: sha512-ZSpFm0/uHa8zTvKBDjLFWLo8dkr4MBsiDLz0g3gMUwqgLHz9rTaRRGYDgvZPtBJgYCBKXkS9fzmoySgr8CO6Cw==}
    peerDependencies:
      '@types/react': '*'
      '@types/react-dom': '*'
      react: ^16.8 || ^17.0 || ^18.0 || ^19.0 || ^19.0.0-rc
      react-dom: ^16.8 || ^17.0 || ^18.0 || ^19.0 || ^19.0.0-rc
    peerDependenciesMeta:
      '@types/react':
        optional: true
      '@types/react-dom':
        optional: true

  '@radix-ui/react-roving-focus@1.1.0':
    resolution: {integrity: sha512-EA6AMGeq9AEeQDeSH0aZgG198qkfHSbvWTf1HvoDmOB5bBG/qTxjYMWUKMnYiV6J/iP/J8MEFSuB2zRU2n7ODA==}
    peerDependencies:
      '@types/react': '*'
      '@types/react-dom': '*'
      react: ^16.8 || ^17.0 || ^18.0 || ^19.0 || ^19.0.0-rc
      react-dom: ^16.8 || ^17.0 || ^18.0 || ^19.0 || ^19.0.0-rc
    peerDependenciesMeta:
      '@types/react':
        optional: true
      '@types/react-dom':
        optional: true

  '@radix-ui/react-scroll-area@1.2.0':
    resolution: {integrity: sha512-q2jMBdsJ9zB7QG6ngQNzNwlvxLQqONyL58QbEGwuyRZZb/ARQwk3uQVbCF7GvQVOtV6EU/pDxAw3zRzJZI3rpQ==}
    peerDependencies:
      '@types/react': '*'
      '@types/react-dom': '*'
      react: ^16.8 || ^17.0 || ^18.0 || ^19.0 || ^19.0.0-rc
      react-dom: ^16.8 || ^17.0 || ^18.0 || ^19.0 || ^19.0.0-rc
    peerDependenciesMeta:
      '@types/react':
        optional: true
      '@types/react-dom':
        optional: true

  '@radix-ui/react-select@2.1.2':
    resolution: {integrity: sha512-rZJtWmorC7dFRi0owDmoijm6nSJH1tVw64QGiNIZ9PNLyBDtG+iAq+XGsya052At4BfarzY/Dhv9wrrUr6IMZA==}
    peerDependencies:
      '@types/react': '*'
      '@types/react-dom': '*'
      react: ^16.8 || ^17.0 || ^18.0 || ^19.0 || ^19.0.0-rc
      react-dom: ^16.8 || ^17.0 || ^18.0 || ^19.0 || ^19.0.0-rc
    peerDependenciesMeta:
      '@types/react':
        optional: true
      '@types/react-dom':
        optional: true

  '@radix-ui/react-slot@1.0.2':
    resolution: {integrity: sha512-YeTpuq4deV+6DusvVUW4ivBgnkHwECUu0BiN43L5UCDFgdhsRUWAghhTF5MbvNTPzmiFOx90asDSUjWuCNapwg==}
    peerDependencies:
      '@types/react': '*'
      react: ^16.8 || ^17.0 || ^18.0
    peerDependenciesMeta:
      '@types/react':
        optional: true

  '@radix-ui/react-slot@1.1.0':
    resolution: {integrity: sha512-FUCf5XMfmW4dtYl69pdS4DbxKy8nj4M7SafBgPllysxmdachynNflAdp/gCsnYWNDnge6tI9onzMp5ARYc1KNw==}
    peerDependencies:
      '@types/react': '*'
      react: ^16.8 || ^17.0 || ^18.0 || ^19.0 || ^19.0.0-rc
    peerDependenciesMeta:
      '@types/react':
        optional: true

  '@radix-ui/react-tabs@1.1.1':
    resolution: {integrity: sha512-3GBUDmP2DvzmtYLMsHmpA1GtR46ZDZ+OreXM/N+kkQJOPIgytFWWTfDQmBQKBvaFS0Vno0FktdbVzN28KGrMdw==}
    peerDependencies:
      '@types/react': '*'
      '@types/react-dom': '*'
      react: ^16.8 || ^17.0 || ^18.0 || ^19.0 || ^19.0.0-rc
      react-dom: ^16.8 || ^17.0 || ^18.0 || ^19.0 || ^19.0.0-rc
    peerDependenciesMeta:
      '@types/react':
        optional: true
      '@types/react-dom':
        optional: true

  '@radix-ui/react-toast@1.2.2':
    resolution: {integrity: sha512-Z6pqSzmAP/bFJoqMAston4eSNa+ud44NSZTiZUmUen+IOZ5nBY8kzuU5WDBVyFXPtcW6yUalOHsxM/BP6Sv8ww==}
    peerDependencies:
      '@types/react': '*'
      '@types/react-dom': '*'
      react: ^16.8 || ^17.0 || ^18.0 || ^19.0 || ^19.0.0-rc
      react-dom: ^16.8 || ^17.0 || ^18.0 || ^19.0 || ^19.0.0-rc
    peerDependenciesMeta:
      '@types/react':
        optional: true
      '@types/react-dom':
        optional: true

  '@radix-ui/react-use-callback-ref@1.0.1':
    resolution: {integrity: sha512-D94LjX4Sp0xJFVaoQOd3OO9k7tpBYNOXdVhkltUbGv2Qb9OXdrg/CpsjlZv7ia14Sylv398LswWBVVu5nqKzAQ==}
    peerDependencies:
      '@types/react': '*'
      react: ^16.8 || ^17.0 || ^18.0
    peerDependenciesMeta:
      '@types/react':
        optional: true

  '@radix-ui/react-use-callback-ref@1.1.0':
    resolution: {integrity: sha512-CasTfvsy+frcFkbXtSJ2Zu9JHpN8TYKxkgJGWbjiZhFivxaeW7rMeZt7QELGVLaYVfFMsKHjb7Ak0nMEe+2Vfw==}
    peerDependencies:
      '@types/react': '*'
      react: ^16.8 || ^17.0 || ^18.0 || ^19.0 || ^19.0.0-rc
    peerDependenciesMeta:
      '@types/react':
        optional: true

  '@radix-ui/react-use-controllable-state@1.0.1':
    resolution: {integrity: sha512-Svl5GY5FQeN758fWKrjM6Qb7asvXeiZltlT4U2gVfl8Gx5UAv2sMR0LWo8yhsIZh2oQ0eFdZ59aoOOMV7b47VA==}
    peerDependencies:
      '@types/react': '*'
      react: ^16.8 || ^17.0 || ^18.0
    peerDependenciesMeta:
      '@types/react':
        optional: true

  '@radix-ui/react-use-controllable-state@1.1.0':
    resolution: {integrity: sha512-MtfMVJiSr2NjzS0Aa90NPTnvTSg6C/JLCV7ma0W6+OMV78vd8OyRpID+Ng9LxzsPbLeuBnWBA1Nq30AtBIDChw==}
    peerDependencies:
      '@types/react': '*'
      react: ^16.8 || ^17.0 || ^18.0 || ^19.0 || ^19.0.0-rc
    peerDependenciesMeta:
      '@types/react':
        optional: true

  '@radix-ui/react-use-escape-keydown@1.0.3':
    resolution: {integrity: sha512-vyL82j40hcFicA+M4Ex7hVkB9vHgSse1ZWomAqV2Je3RleKGO5iM8KMOEtfoSB0PnIelMd2lATjTGMYqN5ylTg==}
    peerDependencies:
      '@types/react': '*'
      react: ^16.8 || ^17.0 || ^18.0
    peerDependenciesMeta:
      '@types/react':
        optional: true

  '@radix-ui/react-use-escape-keydown@1.1.0':
    resolution: {integrity: sha512-L7vwWlR1kTTQ3oh7g1O0CBF3YCyyTj8NmhLR+phShpyA50HCfBFKVJTpshm9PzLiKmehsrQzTYTpX9HvmC9rhw==}
    peerDependencies:
      '@types/react': '*'
      react: ^16.8 || ^17.0 || ^18.0 || ^19.0 || ^19.0.0-rc
    peerDependenciesMeta:
      '@types/react':
        optional: true

  '@radix-ui/react-use-layout-effect@1.0.1':
    resolution: {integrity: sha512-v/5RegiJWYdoCvMnITBkNNx6bCj20fiaJnWtRkU18yITptraXjffz5Qbn05uOiQnOvi+dbkznkoaMltz1GnszQ==}
    peerDependencies:
      '@types/react': '*'
      react: ^16.8 || ^17.0 || ^18.0
    peerDependenciesMeta:
      '@types/react':
        optional: true

  '@radix-ui/react-use-layout-effect@1.1.0':
    resolution: {integrity: sha512-+FPE0rOdziWSrH9athwI1R0HDVbWlEhd+FR+aSDk4uWGmSJ9Z54sdZVDQPZAinJhJXwfT+qnj969mCsT2gfm5w==}
    peerDependencies:
      '@types/react': '*'
      react: ^16.8 || ^17.0 || ^18.0 || ^19.0 || ^19.0.0-rc
    peerDependenciesMeta:
      '@types/react':
        optional: true

  '@radix-ui/react-use-previous@1.1.0':
    resolution: {integrity: sha512-Z/e78qg2YFnnXcW88A4JmTtm4ADckLno6F7OXotmkQfeuCVaKuYzqAATPhVzl3delXE7CxIV8shofPn3jPc5Og==}
    peerDependencies:
      '@types/react': '*'
      react: ^16.8 || ^17.0 || ^18.0 || ^19.0 || ^19.0.0-rc
    peerDependenciesMeta:
      '@types/react':
        optional: true

  '@radix-ui/react-use-rect@1.1.0':
    resolution: {integrity: sha512-0Fmkebhr6PiseyZlYAOtLS+nb7jLmpqTrJyv61Pe68MKYW6OWdRE2kI70TaYY27u7H0lajqM3hSMMLFq18Z7nQ==}
    peerDependencies:
      '@types/react': '*'
      react: ^16.8 || ^17.0 || ^18.0 || ^19.0 || ^19.0.0-rc
    peerDependenciesMeta:
      '@types/react':
        optional: true

  '@radix-ui/react-use-size@1.1.0':
    resolution: {integrity: sha512-XW3/vWuIXHa+2Uwcc2ABSfcCledmXhhQPlGbfcRXbiUQI5Icjcg19BGCZVKKInYbvUCut/ufbbLLPFC5cbb1hw==}
    peerDependencies:
      '@types/react': '*'
      react: ^16.8 || ^17.0 || ^18.0 || ^19.0 || ^19.0.0-rc
    peerDependenciesMeta:
      '@types/react':
        optional: true

  '@radix-ui/react-visually-hidden@1.1.0':
    resolution: {integrity: sha512-N8MDZqtgCgG5S3aV60INAB475osJousYpZ4cTJ2cFbMpdHS5Y6loLTH8LPtkj2QN0x93J30HT/M3qJXM0+lyeQ==}
    peerDependencies:
      '@types/react': '*'
      '@types/react-dom': '*'
      react: ^16.8 || ^17.0 || ^18.0 || ^19.0 || ^19.0.0-rc
      react-dom: ^16.8 || ^17.0 || ^18.0 || ^19.0 || ^19.0.0-rc
    peerDependenciesMeta:
      '@types/react':
        optional: true
      '@types/react-dom':
        optional: true

  '@radix-ui/rect@1.1.0':
    resolution: {integrity: sha512-A9+lCBZoaMJlVKcRBz2YByCG+Cp2t6nAnMnNba+XiWxnj6r4JUFqfsgwocMBZU9LPtdxC6wB56ySYpc7LQIoJg==}

  '@rollup/rollup-android-arm-eabi@4.22.5':
    resolution: {integrity: sha512-SU5cvamg0Eyu/F+kLeMXS7GoahL+OoizlclVFX3l5Ql6yNlywJJ0OuqTzUx0v+aHhPHEB/56CT06GQrRrGNYww==}
    cpu: [arm]
    os: [android]

  '@rollup/rollup-android-arm64@4.22.5':
    resolution: {integrity: sha512-S4pit5BP6E5R5C8S6tgU/drvgjtYW76FBuG6+ibG3tMvlD1h9LHVF9KmlmaUBQ8Obou7hEyS+0w+IR/VtxwNMQ==}
    cpu: [arm64]
    os: [android]

  '@rollup/rollup-darwin-arm64@4.22.5':
    resolution: {integrity: sha512-250ZGg4ipTL0TGvLlfACkIxS9+KLtIbn7BCZjsZj88zSg2Lvu3Xdw6dhAhfe/FjjXPVNCtcSp+WZjVsD3a/Zlw==}
    cpu: [arm64]
    os: [darwin]

  '@rollup/rollup-darwin-x64@4.22.5':
    resolution: {integrity: sha512-D8brJEFg5D+QxFcW6jYANu+Rr9SlKtTenmsX5hOSzNYVrK5oLAEMTUgKWYJP+wdKyCdeSwnapLsn+OVRFycuQg==}
    cpu: [x64]
    os: [darwin]

  '@rollup/rollup-linux-arm-gnueabihf@4.22.5':
    resolution: {integrity: sha512-PNqXYmdNFyWNg0ma5LdY8wP+eQfdvyaBAojAXgO7/gs0Q/6TQJVXAXe8gwW9URjbS0YAammur0fynYGiWsKlXw==}
    cpu: [arm]
    os: [linux]

  '@rollup/rollup-linux-arm-musleabihf@4.22.5':
    resolution: {integrity: sha512-kSSCZOKz3HqlrEuwKd9TYv7vxPYD77vHSUvM2y0YaTGnFc8AdI5TTQRrM1yIp3tXCKrSL9A7JLoILjtad5t8pQ==}
    cpu: [arm]
    os: [linux]

  '@rollup/rollup-linux-arm64-gnu@4.22.5':
    resolution: {integrity: sha512-oTXQeJHRbOnwRnRffb6bmqmUugz0glXaPyspp4gbQOPVApdpRrY/j7KP3lr7M8kTfQTyrBUzFjj5EuHAhqH4/w==}
    cpu: [arm64]
    os: [linux]

  '@rollup/rollup-linux-arm64-musl@4.22.5':
    resolution: {integrity: sha512-qnOTIIs6tIGFKCHdhYitgC2XQ2X25InIbZFor5wh+mALH84qnFHvc+vmWUpyX97B0hNvwNUL4B+MB8vJvH65Fw==}
    cpu: [arm64]
    os: [linux]

  '@rollup/rollup-linux-powerpc64le-gnu@4.22.5':
    resolution: {integrity: sha512-TMYu+DUdNlgBXING13rHSfUc3Ky5nLPbWs4bFnT+R6Vu3OvXkTkixvvBKk8uO4MT5Ab6lC3U7x8S8El2q5o56w==}
    cpu: [ppc64]
    os: [linux]

  '@rollup/rollup-linux-riscv64-gnu@4.22.5':
    resolution: {integrity: sha512-PTQq1Kz22ZRvuhr3uURH+U/Q/a0pbxJoICGSprNLAoBEkyD3Sh9qP5I0Asn0y0wejXQBbsVMRZRxlbGFD9OK4A==}
    cpu: [riscv64]
    os: [linux]

  '@rollup/rollup-linux-s390x-gnu@4.22.5':
    resolution: {integrity: sha512-bR5nCojtpuMss6TDEmf/jnBnzlo+6n1UhgwqUvRoe4VIotC7FG1IKkyJbwsT7JDsF2jxR+NTnuOwiGv0hLyDoQ==}
    cpu: [s390x]
    os: [linux]

  '@rollup/rollup-linux-x64-gnu@4.22.5':
    resolution: {integrity: sha512-N0jPPhHjGShcB9/XXZQWuWBKZQnC1F36Ce3sDqWpujsGjDz/CQtOL9LgTrJ+rJC8MJeesMWrMWVLKKNR/tMOCA==}
    cpu: [x64]
    os: [linux]

  '@rollup/rollup-linux-x64-musl@4.22.5':
    resolution: {integrity: sha512-uBa2e28ohzNNwjr6Uxm4XyaA1M/8aTgfF2T7UIlElLaeXkgpmIJ2EitVNQxjO9xLLLy60YqAgKn/AqSpCUkE9g==}
    cpu: [x64]
    os: [linux]

  '@rollup/rollup-win32-arm64-msvc@4.22.5':
    resolution: {integrity: sha512-RXT8S1HP8AFN/Kr3tg4fuYrNxZ/pZf1HemC5Tsddc6HzgGnJm0+Lh5rAHJkDuW3StI0ynNXukidROMXYl6ew8w==}
    cpu: [arm64]
    os: [win32]

  '@rollup/rollup-win32-ia32-msvc@4.22.5':
    resolution: {integrity: sha512-ElTYOh50InL8kzyUD6XsnPit7jYCKrphmddKAe1/Ytt74apOxDq5YEcbsiKs0fR3vff3jEneMM+3I7jbqaMyBg==}
    cpu: [ia32]
    os: [win32]

  '@rollup/rollup-win32-x64-msvc@4.22.5':
    resolution: {integrity: sha512-+lvL/4mQxSV8MukpkKyyvfwhH266COcWlXE/1qxwN08ajovta3459zrjLghYMgDerlzNwLAcFpvU+WWE5y6nAQ==}
    cpu: [x64]
    os: [win32]

  '@rtsao/scc@1.1.0':
    resolution: {integrity: sha512-zt6OdqaDoOnJ1ZYsCYGt9YmWzDXl4vQdKTyJev62gFhRGKdx7mcT54V9KIjg+d2wi9EXsPvAPKe7i7WjfVWB8g==}

  '@rushstack/eslint-patch@1.10.4':
    resolution: {integrity: sha512-WJgX9nzTqknM393q1QJDJmoW28kUfEnybeTfVNcNAPnIx210RXm2DiXiHzfNPJNIUUb1tJnz/l4QGtJ30PgWmA==}

  '@sec-ant/readable-stream@0.4.1':
    resolution: {integrity: sha512-831qok9r2t8AlxLko40y2ebgSDhenenCatLVeW/uBtnHPyhHOvG0C7TvfgecV+wHzIm5KUICgzmVpWS+IMEAeg==}

  '@swc/counter@0.1.3':
    resolution: {integrity: sha512-e2BR4lsJkkRlKZ/qCHPw9ZaSxc0MVUd7gtbtaB7aMvHeJVYe8sOB8DBZkP2DtISHGSku9sCK6T6cnY0CtXrOCQ==}

  '@swc/helpers@0.5.5':
    resolution: {integrity: sha512-KGYxvIOXcceOAbEk4bi/dVLEK9z8sZ0uBB3Il5b1rhfClSpcX0yfRO0KmTkqR2cnQDymwLB+25ZyMzICg/cm/A==}

  '@tinyhttp/vary@0.1.3':
    resolution: {integrity: sha512-SoL83sQXAGiHN1jm2VwLUWQSQeDAAl1ywOm6T0b0Cg1CZhVsjoiZadmjhxF6FHCCY7OHHVaLnTgSMxTPIDLxMg==}
    engines: {node: '>=12.20'}

  '@tokenizer/token@0.3.0':
    resolution: {integrity: sha512-OvjF+z51L3ov0OyAU0duzsYuvO01PH7x4t6DJx+guahgTnBHkhJdG7soQeTSFLWN3efnHyibZ4Z8l2EuWwJN3A==}

  '@types/estree@1.0.6':
    resolution: {integrity: sha512-AYnb1nQyY49te+VRAVgmzfcgjYS91mY5P0TKUDCLEM+gNnA+3T6rWITXRLYCpahpqSQbN5cE+gHpnPyXjHWxcw==}

  '@types/json5@0.0.29':
    resolution: {integrity: sha512-dRLjCWHYg4oaA77cxO64oO+7JwCwnIzkZPdrrC71jQmQtlhM556pwKo5bUzqvZndkVbeFLIIi+9TC40JNF5hNQ==}

  '@types/node@22.7.4':
    resolution: {integrity: sha512-y+NPi1rFzDs1NdQHHToqeiX2TIS79SWEAw9GYhkkx8bD0ChpfqC+n2j5OXOCpzfojBEBt6DnEnnG9MY0zk1XLg==}

  '@types/prop-types@15.7.13':
    resolution: {integrity: sha512-hCZTSvwbzWGvhqxp/RqVqwU999pBf2vp7hzIjiYOsl8wqOmUxkQ6ddw1cV3l8811+kdUFus/q4d1Y3E3SyEifA==}

  '@types/react-dom@18.3.0':
    resolution: {integrity: sha512-EhwApuTmMBmXuFOikhQLIBUn6uFg81SwLMOAUgodJF14SOBOCMdU04gDoYi0WOJJHD144TL32z4yDqCW3dnkQg==}

  '@types/react@18.3.10':
    resolution: {integrity: sha512-02sAAlBnP39JgXwkAq3PeU9DVaaGpZyF3MGcC0MKgQVkZor5IiiDAipVaxQHtDJAmO4GIy/rVBy/LzVj76Cyqg==}

  '@typescript-eslint/parser@7.2.0':
    resolution: {integrity: sha512-5FKsVcHTk6TafQKQbuIVkXq58Fnbkd2wDL4LB7AURN7RUOu1utVP+G8+6u3ZhEroW3DF6hyo3ZEXxgKgp4KeCg==}
    engines: {node: ^16.0.0 || >=18.0.0}
    peerDependencies:
      eslint: ^8.56.0
      typescript: '*'
    peerDependenciesMeta:
      typescript:
        optional: true

  '@typescript-eslint/scope-manager@7.2.0':
    resolution: {integrity: sha512-Qh976RbQM/fYtjx9hs4XkayYujB/aPwglw2choHmf3zBjB4qOywWSdt9+KLRdHubGcoSwBnXUH2sR3hkyaERRg==}
    engines: {node: ^16.0.0 || >=18.0.0}

  '@typescript-eslint/types@7.2.0':
    resolution: {integrity: sha512-XFtUHPI/abFhm4cbCDc5Ykc8npOKBSJePY3a3s+lwumt7XWJuzP5cZcfZ610MIPHjQjNsOLlYK8ASPaNG8UiyA==}
    engines: {node: ^16.0.0 || >=18.0.0}

  '@typescript-eslint/typescript-estree@7.2.0':
    resolution: {integrity: sha512-cyxS5WQQCoBwSakpMrvMXuMDEbhOo9bNHHrNcEWis6XHx6KF518tkF1wBvKIn/tpq5ZpUYK7Bdklu8qY0MsFIA==}
    engines: {node: ^16.0.0 || >=18.0.0}
    peerDependencies:
      typescript: '*'
    peerDependenciesMeta:
      typescript:
        optional: true

  '@typescript-eslint/visitor-keys@7.2.0':
    resolution: {integrity: sha512-c6EIQRHhcpl6+tO8EMR+kjkkV+ugUNXOmeASA1rlzkd8EPIriavpWoiEz1HR/VLhbVIdhqnV6E7JZm00cBDx2A==}
    engines: {node: ^16.0.0 || >=18.0.0}

  '@ungap/structured-clone@1.2.0':
    resolution: {integrity: sha512-zuVdFrMJiuCDQUMCzQaD6KL28MjnqqN8XnAqiEq9PNm/hCPTSGfrXCOfwj1ow4LFb/tNymJPwsNbVePc1xFqrQ==}

  '@vitest/expect@2.1.1':
    resolution: {integrity: sha512-YeueunS0HiHiQxk+KEOnq/QMzlUuOzbU1Go+PgAsHvvv3tUkJPm9xWt+6ITNTlzsMXUjmgm5T+U7KBPK2qQV6w==}

  '@vitest/mocker@2.1.1':
    resolution: {integrity: sha512-LNN5VwOEdJqCmJ/2XJBywB11DLlkbY0ooDJW3uRX5cZyYCrc4PI/ePX0iQhE3BiEGiQmK4GE7Q/PqCkkaiPnrA==}
    peerDependencies:
      '@vitest/spy': 2.1.1
      msw: ^2.3.5
      vite: ^5.0.0
    peerDependenciesMeta:
      msw:
        optional: true
      vite:
        optional: true

  '@vitest/pretty-format@2.1.1':
    resolution: {integrity: sha512-SjxPFOtuINDUW8/UkElJYQSFtnWX7tMksSGW0vfjxMneFqxVr8YJ979QpMbDW7g+BIiq88RAGDjf7en6rvLPPQ==}

  '@vitest/runner@2.1.1':
    resolution: {integrity: sha512-uTPuY6PWOYitIkLPidaY5L3t0JJITdGTSwBtwMjKzo5O6RCOEncz9PUN+0pDidX8kTHYjO0EwUIvhlGpnGpxmA==}

  '@vitest/snapshot@2.1.1':
    resolution: {integrity: sha512-BnSku1WFy7r4mm96ha2FzN99AZJgpZOWrAhtQfoxjUU5YMRpq1zmHRq7a5K9/NjqonebO7iVDla+VvZS8BOWMw==}

  '@vitest/spy@2.1.1':
    resolution: {integrity: sha512-ZM39BnZ9t/xZ/nF4UwRH5il0Sw93QnZXd9NAZGRpIgj0yvVwPpLd702s/Cx955rGaMlyBQkZJ2Ir7qyY48VZ+g==}

  '@vitest/utils@2.1.1':
    resolution: {integrity: sha512-Y6Q9TsI+qJ2CC0ZKj6VBb+T8UPz593N113nnUykqwANqhgf3QkZeHFlusgKLTqrnVHbj/XDKZcDHol+dxVT+rQ==}

  acorn-jsx@5.3.2:
    resolution: {integrity: sha512-rq9s+JNhf0IChjtDXxllJ7g41oZk5SlXtp0LHwyA5cejwn7vKmKp4pPri6YEePv2PU65sAsegbXtIinmDFDXgQ==}
    peerDependencies:
      acorn: ^6.0.0 || ^7.0.0 || ^8.0.0

  acorn@8.12.1:
    resolution: {integrity: sha512-tcpGyI9zbizT9JbV6oYE477V6mTlXvvi0T0G3SNIYE2apm/G5huBa1+K89VGeovbg+jycCrfhl3ADxErOuO6Jg==}
    engines: {node: '>=0.4.0'}
    hasBin: true

  ajv@6.12.6:
    resolution: {integrity: sha512-j3fVLgvTo527anyYyJOGTYJbG+vnnQYvE0m5mmkc1TK+nxAppkCLMIL0aZ4dblVCNoGShhm+kzE4ZUykBoMg4g==}

  ansi-regex@5.0.1:
    resolution: {integrity: sha512-quJQXlTSUGL2LH9SUXo8VwsY4soanhgo6LNSm84E1LBcE8s3O0wpdiRzyR9z/ZZJMlMWv37qOOb9pdJlMUEKFQ==}
    engines: {node: '>=8'}

  ansi-regex@6.1.0:
    resolution: {integrity: sha512-7HSX4QQb4CspciLpVFwyRe79O3xsIZDDLER21kERQ71oaPodF8jL725AgJMFAYbooIqolJoRLuM81SpeUkpkvA==}
    engines: {node: '>=12'}

  ansi-styles@4.3.0:
    resolution: {integrity: sha512-zbB9rCJAT1rbjiVDb2hqKFHNYLxgtk8NURxZ3IZwD3F6NtxbXZQCnnSi1Lkx+IDohdPlFp222wVALIheZJQSEg==}
    engines: {node: '>=8'}

  ansi-styles@6.2.1:
    resolution: {integrity: sha512-bN798gFfQX+viw3R7yrGWRqnrN2oRkEkUjjl4JNn4E8GxxbjtG3FbrEIIY3l8/hrwUwIeCZvi4QuOTP4MErVug==}
    engines: {node: '>=12'}

  any-promise@1.3.0:
    resolution: {integrity: sha512-7UvmKalWRt1wgjL1RrGxoSJW/0QZFIegpeGvZG9kjp8vrRu55XTHbwnqq2GpXm9uLbcuhxm3IqX9OB4MZR1b2A==}

  anymatch@3.1.3:
    resolution: {integrity: sha512-KMReFUr0B4t+D+OBkjR3KYqvocp2XaSzO55UcB6mgQMd3KbcE+mWTyvVV7D/zsdEbNnV6acZUutkiHQXvTr1Rw==}
    engines: {node: '>= 8'}

  arg@5.0.2:
    resolution: {integrity: sha512-PYjyFOLKQ9y57JvQ6QLo8dAgNqswh8M1RMJYdQduT6xbWSgK36P/Z/v+p888pM69jMMfS8Xd8F6I1kQ/I9HUGg==}

  argparse@2.0.1:
    resolution: {integrity: sha512-8+9WqebbFzpX9OR+Wa6O29asIogeRMzcGtAINdpMHHyAg10f05aSFVBbcEqGf/PXw1EjAZ+q2/bEBg3DvurK3Q==}

  aria-hidden@1.2.4:
    resolution: {integrity: sha512-y+CcFFwelSXpLZk/7fMB2mUbGtX9lKycf1MWJ7CaTIERyitVlyQx6C+sxcROU2BAJ24OiZyK+8wj2i8AlBoS3A==}
    engines: {node: '>=10'}

  aria-query@5.1.3:
    resolution: {integrity: sha512-R5iJ5lkuHybztUfuOAznmboyjWq8O6sqNqtK7CLOqdydi54VNbORp49mb14KbWgG1QD3JFO9hJdZ+y4KutfdOQ==}

  array-buffer-byte-length@1.0.1:
    resolution: {integrity: sha512-ahC5W1xgou+KTXix4sAO8Ki12Q+jf4i0+tmk3sC+zgcynshkHxzpXdImBehiUYKKKDwvfFiJl1tZt6ewscS1Mg==}
    engines: {node: '>= 0.4'}

  array-includes@3.1.8:
    resolution: {integrity: sha512-itaWrbYbqpGXkGhZPGUulwnhVf5Hpy1xiCFsGqyIGglbBxmG5vSjxQen3/WGOjPpNEv1RtBLKxbmVXm8HpJStQ==}
    engines: {node: '>= 0.4'}

  array-union@2.1.0:
    resolution: {integrity: sha512-HGyxoOTYUyCM6stUe6EJgnd4EoewAI7zMdfqO+kGjnlZmBDz/cR5pf8r/cR4Wq60sL/p0IkcjUEEPwS3GFrIyw==}
    engines: {node: '>=8'}

  array.prototype.findlast@1.2.5:
    resolution: {integrity: sha512-CVvd6FHg1Z3POpBLxO6E6zr+rSKEQ9L6rZHAaY7lLfhKsWYUBBOuMs0e9o24oopj6H+geRCX0YJ+TJLBK2eHyQ==}
    engines: {node: '>= 0.4'}

  array.prototype.findlastindex@1.2.5:
    resolution: {integrity: sha512-zfETvRFA8o7EiNn++N5f/kaCw221hrpGsDmcpndVupkPzEc1Wuf3VgC0qby1BbHs7f5DVYjgtEU2LLh5bqeGfQ==}
    engines: {node: '>= 0.4'}

  array.prototype.flat@1.3.2:
    resolution: {integrity: sha512-djYB+Zx2vLewY8RWlNCUdHjDXs2XOgm602S9E7P/UpHgfeHL00cRiIF+IN/G/aUJ7kGPb6yO/ErDI5V2s8iycA==}
    engines: {node: '>= 0.4'}

  array.prototype.flatmap@1.3.2:
    resolution: {integrity: sha512-Ewyx0c9PmpcsByhSW4r+9zDU7sGjFc86qf/kKtuSCRdhfbk0SNLLkaT5qvcHnRGgc5NP/ly/y+qkXkqONX54CQ==}
    engines: {node: '>= 0.4'}

  array.prototype.tosorted@1.1.4:
    resolution: {integrity: sha512-p6Fx8B7b7ZhL/gmUsAy0D15WhvDccw3mnGNbZpi3pmeJdxtWsj2jEaI4Y6oo3XiHfzuSgPwKc04MYt6KgvC/wA==}
    engines: {node: '>= 0.4'}

  arraybuffer.prototype.slice@1.0.3:
    resolution: {integrity: sha512-bMxMKAjg13EBSVscxTaYA4mRc5t1UAXa2kXiGTNfZ079HIWXEkKmkgFrh/nJqamaLSrXO5H4WFFkPEaLJWbs3A==}
    engines: {node: '>= 0.4'}

  assertion-error@2.0.1:
    resolution: {integrity: sha512-Izi8RQcffqCeNVgFigKli1ssklIbpHnCYc6AknXGYoB6grJqyeby7jv12JUQgmTAnIDnbck1uxksT4dzN3PWBA==}
    engines: {node: '>=12'}

  ast-types-flow@0.0.8:
    resolution: {integrity: sha512-OH/2E5Fg20h2aPrbe+QL8JZQFko0YZaF+j4mnQ7BGhfavO7OpSLa8a0y9sBwomHdSbkhTS8TQNayBfnW5DwbvQ==}

  asynckit@0.4.0:
    resolution: {integrity: sha512-Oei9OH4tRh0YqU3GxhX79dM/mwVgvbZJaSNaRk+bshkj0S5cfHcgYakreBjrHwatXKbz+IoIdYLxrKim2MjW0Q==}

  attr-accept@2.2.2:
    resolution: {integrity: sha512-7prDjvt9HmqiZ0cl5CRjtS84sEyhsHP2coDkaZKRKVfCDo9s7iw7ChVmar78Gu9pC4SoR/28wFu/G5JJhTnqEg==}
    engines: {node: '>=4'}

  autoprefixer@10.4.20:
    resolution: {integrity: sha512-XY25y5xSv/wEoqzDyXXME4AFfkZI0P23z6Fs3YgymDnKJkCGOnkL0iTxCa85UTqaSgfcqyf3UA6+c7wUvx/16g==}
    engines: {node: ^10 || ^12 || >=14}
    hasBin: true
    peerDependencies:
      postcss: ^8.1.0

  available-typed-arrays@1.0.7:
    resolution: {integrity: sha512-wvUjBtSGN7+7SjNpq/9M2Tg350UZD3q62IFZLbRAR1bSMlCo1ZaeW+BJ+D090e4hIIZLBcTDWe4Mh4jvUDajzQ==}
    engines: {node: '>= 0.4'}

  axe-core@4.10.0:
    resolution: {integrity: sha512-Mr2ZakwQ7XUAjp7pAwQWRhhK8mQQ6JAaNWSjmjxil0R8BPioMtQsTLOolGYkji1rcL++3dCqZA3zWqpT+9Ew6g==}
    engines: {node: '>=4'}

  axios@1.7.7:
    resolution: {integrity: sha512-S4kL7XrjgBmvdGut0sN3yJxqYzrDOnivkBiN0OFs6hLiUam3UPvswUo0kqGyhqUZGEOytHyumEdXsAkgCOUf3Q==}

  axobject-query@4.1.0:
    resolution: {integrity: sha512-qIj0G9wZbMGNLjLmg1PT6v2mE9AH2zlnADJD/2tC6E00hgmhUOfEB6greHPAfLRSufHqROIUTkw6E+M3lH0PTQ==}
    engines: {node: '>= 0.4'}

  balanced-match@1.0.2:
    resolution: {integrity: sha512-3oSeUO0TMV67hN1AmbXsK4yaqU7tjiHlbxRDZOpH0KW9+CeX4bRAaX0Anxt0tx2MrpRpWwQaPwIlISEJhYU5Pw==}

  base-64@1.0.0:
    resolution: {integrity: sha512-kwDPIFCGx0NZHog36dj+tHiwP4QMzsZ3AgMViUBKI0+V5n4U0ufTCUMhnQ04diaRI8EX/QcPfql7zlhZ7j4zgg==}

  binary-extensions@2.3.0:
    resolution: {integrity: sha512-Ceh+7ox5qe7LJuLHoY0feh3pHuUDHAcRUeyL2VYghZwfpkNIy/+8Ocg0a3UuSoYzavmylwuLWQOf3hl0jjMMIw==}
    engines: {node: '>=8'}

  brace-expansion@1.1.11:
    resolution: {integrity: sha512-iCuPHDFgrHX7H2vEI/5xpz07zSHB00TpugqhmYtVmMO6518mCuRMoOYFldEBl0g187ufozdaHgWKcYFb61qGiA==}

  brace-expansion@2.0.1:
    resolution: {integrity: sha512-XnAIvQ8eM+kC6aULx6wuQiwVsnzsi9d3WxzV3FpWTGA19F621kwdbsAcFKXgKUHZWsy+mY6iL1sHTxWEFCytDA==}

  braces@3.0.3:
    resolution: {integrity: sha512-yQbXgO/OSZVD2IsiLlro+7Hf6Q18EJrKSEsdoMzKePKXct3gvD8oLcOQdIzGupr5Fj+EDe8gO/lxc1BzfMpxvA==}
    engines: {node: '>=8'}

  browserslist@4.24.0:
    resolution: {integrity: sha512-Rmb62sR1Zpjql25eSanFGEhAxcFwfA1K0GuQcLoaJBAcENegrQut3hYdhXFF1obQfiDyqIW/cLM5HSJ/9k884A==}
    engines: {node: ^6 || ^7 || ^8 || ^9 || ^10 || ^11 || ^12 || >=13.7}
    hasBin: true

  bundle-require@5.0.0:
    resolution: {integrity: sha512-GuziW3fSSmopcx4KRymQEJVbZUfqlCqcq7dvs6TYwKRZiegK/2buMxQTPs6MGlNv50wms1699qYO54R8XfRX4w==}
    engines: {node: ^12.20.0 || ^14.13.1 || >=16.0.0}
    peerDependencies:
      esbuild: '>=0.18'

  busboy@1.6.0:
    resolution: {integrity: sha512-8SFQbg/0hQ9xy3UNTB0YEnsNBbWfhf7RtnzpL7TkBiTBRfrQ9Fxcnz7VJsleJpyp6rVLvXiuORqjlHi5q+PYuA==}
    engines: {node: '>=10.16.0'}

  bytes@3.1.2:
    resolution: {integrity: sha512-/Nf7TyzTx6S3yRJObOAV7956r8cr2+Oj8AC5dt8wSP3BQAoeX58NoHyCU8P8zGkNXStjTSi6fzO6F0pBdcYbEg==}
    engines: {node: '>= 0.8'}

  cac@6.7.14:
    resolution: {integrity: sha512-b6Ilus+c3RrdDk+JhLKUAQfzzgLEPy6wcXqS7f/xe1EETvsDP6GORG7SFuOs6cID5YkqchW/LXZbX5bc8j7ZcQ==}
    engines: {node: '>=8'}

  call-bind@1.0.7:
    resolution: {integrity: sha512-GHTSNSYICQ7scH7sZ+M2rFopRoLh8t2bLSW6BbgrtLsahOIB5iyAVJf9GjWK3cYTDaMj4XdBpM1cA6pIS0Kv2w==}
    engines: {node: '>= 0.4'}

  callsites@3.1.0:
    resolution: {integrity: sha512-P8BjAsXvZS+VIDUI11hHCQEv74YT67YUi5JJFNWIqL235sBmjX4+qx9Muvls5ivyNENctx46xQLQ3aTuE7ssaQ==}
    engines: {node: '>=6'}

  camelcase-css@2.0.1:
    resolution: {integrity: sha512-QOSvevhslijgYwRx6Rv7zKdMF8lbRmx+uQGx2+vDc+KI/eBnsy9kit5aj23AgGu3pa4t9AgwbnXWqS+iOY+2aA==}
    engines: {node: '>= 6'}

  camelize-ts@3.0.0:
    resolution: {integrity: sha512-cgRwKKavoDKLTjO4FQTs3dRBePZp/2Y9Xpud0FhuCOTE86M2cniKN4CCXgRnsyXNMmQMifVHcv6SPaMtTx6ofQ==}
    engines: {node: ^12.20.0 || ^14.13.1 || >=16.0.0}

  caniuse-lite@1.0.30001664:
    resolution: {integrity: sha512-AmE7k4dXiNKQipgn7a2xg558IRqPN3jMQY/rOsbxDhrd0tyChwbITBfiwtnqz8bi2M5mIWbxAYBvk7W7QBUS2g==}

  chai@5.1.1:
    resolution: {integrity: sha512-pT1ZgP8rPNqUgieVaEY+ryQr6Q4HXNg8Ei9UnLUrjN4IA7dvQC5JB+/kxVcPNDHyBcc/26CXPkbNzq3qwrOEKA==}
    engines: {node: '>=12'}

  chalk@4.1.2:
    resolution: {integrity: sha512-oKnbhFyRIXpUuez8iBMmyEa4nbj4IOQyuhc/wy9kY7/WVPcwIO9VA668Pu8RkO7+0G76SLROeyw9CpQ061i4mA==}
    engines: {node: '>=10'}

  check-error@2.1.1:
    resolution: {integrity: sha512-OAlb+T7V4Op9OwdkjmguYRqncdlx5JiofwOAUkmTF+jNdHwzTaTs4sRAGpzLF3oOz5xAyDGrPgeIDFQmDOTiJw==}
    engines: {node: '>= 16'}

  chokidar@3.6.0:
    resolution: {integrity: sha512-7VT13fmjotKpGipCW9JEQAusEPE+Ei8nl6/g4FBAmIm0GOOLMua9NDDo/DWp0ZAxCr3cPq5ZpBqmPAQgDda2Pw==}
    engines: {node: '>= 8.10.0'}

  chokidar@4.0.1:
    resolution: {integrity: sha512-n8enUVCED/KVRQlab1hr3MVpcVMvxtZjmEa956u+4YijlmQED223XMSYj2tLuKvr4jcCTzNNMpQDUer72MMmzA==}
    engines: {node: '>= 14.16.0'}

  class-variance-authority@0.7.0:
    resolution: {integrity: sha512-jFI8IQw4hczaL4ALINxqLEXQbWcNjoSkloa4IaufXCJr6QawJyw7tuRysRsrE8w2p/4gGaxKIt/hX3qz/IbD1A==}

  classnames@2.5.1:
    resolution: {integrity: sha512-saHYOzhIQs6wy2sVxTM6bUDsQO4F50V9RQ22qBpEdCW+I+/Wmke2HOl6lS6dTpdxVhb88/I6+Hs+438c3lfUow==}

  client-only@0.0.1:
    resolution: {integrity: sha512-IV3Ou0jSMzZrd3pZ48nLkT9DA7Ag1pnPzaiQhpW7c3RbcqqzvzzVu+L8gfqMp/8IM2MQtSiqaCxrrcfu8I8rMA==}

  clsx@2.0.0:
    resolution: {integrity: sha512-rQ1+kcj+ttHG0MKVGBUXwayCCF1oh39BF5COIpRzuCEv8Mwjv0XucrI2ExNTOn9IlLifGClWQcU9BrZORvtw6Q==}
    engines: {node: '>=6'}

  clsx@2.1.1:
    resolution: {integrity: sha512-eYm0QWBtUrBWZWG0d386OGAw16Z995PiOVo2B7bjWSbHedGl5e0ZWaq65kOGgUSNesEIDkB9ISbTg/JK9dhCZA==}
    engines: {node: '>=6'}

  cmdk@1.0.0:
    resolution: {integrity: sha512-gDzVf0a09TvoJ5jnuPvygTB77+XdOSwEmJ88L6XPFPlv7T3RxbP9jgenfylrAMD0+Le1aO0nVjQUzl2g+vjz5Q==}
    peerDependencies:
      react: ^18.0.0
      react-dom: ^18.0.0

  color-convert@2.0.1:
    resolution: {integrity: sha512-RRECPsj7iu/xb5oKYcsFHSppFNnsj/52OVTRKb4zP5onXwVF3zVmmToNcOfGC+CRDpfK/U584fMg38ZHCaElKQ==}
    engines: {node: '>=7.0.0'}

  color-name@1.1.4:
    resolution: {integrity: sha512-dOy+3AuW3a2wNbZHIuMZpTcgjGuLU/uBL/ubcZF9OXbDo8ff4O8yVp5Bf0efS8uEoYo5q4Fx7dY9OgQGXgAsQA==}

  combined-stream@1.0.8:
    resolution: {integrity: sha512-FQN4MRfuJeHf7cBbBMJFXhKSDq+2kAArBlmRBvcvFE5BB1HZKXtSFASDhdlz9zOYwxh8lDdnvmMOe/+5cdoEdg==}
    engines: {node: '>= 0.8'}

  commander@4.1.1:
    resolution: {integrity: sha512-NOKm8xhkzAjzFx8B2v5OAHT+u5pRQc2UCa2Vq9jYL/31o2wi9mxBA7LIFs3sV5VSC49z6pEhfbMULvShKj26WA==}
    engines: {node: '>= 6'}

  concat-map@0.0.1:
    resolution: {integrity: sha512-/Srv4dswyQNBfohGpz9o6Yb3Gz3SrUDqBH5rTuhGR7ahtlbYKnVxw2bCFMRljaA7EXHaXZ8wsHdodFvbkhKmqg==}

  consola@3.2.3:
    resolution: {integrity: sha512-I5qxpzLv+sJhTVEoLYNcTW+bThDCPsit0vLNKShZx6rLtpilNpmmeTPaeqJb9ZE9dV3DGaeby6Vuhrw38WjeyQ==}
    engines: {node: ^14.18.0 || >=16.10.0}

  corstisol@1.0.0:
    resolution: {integrity: sha512-XEs7pWuUn8WaU2wx3eLtMb2yaH8Ptq9dC6w/lktQSQC19TPbZiOkxhRrhfReBaaC05PZhDAR9okOdPmdqE/LIA==}
    engines: {node: '>= 20'}

  countries-list@3.1.1:
    resolution: {integrity: sha512-nPklKJ5qtmY5MdBKw1NiBAoyx5Sa7p2yPpljZyQ7gyCN1m+eMFs9I6CT37Mxt8zvR5L3VzD3DJBE4WQzX3WF4A==}

  country-flag-icons@1.5.13:
    resolution: {integrity: sha512-4JwHNqaKZ19doQoNcBjsoYA+I7NqCH/mC/6f5cBWvdKzcK5TMmzLpq3Z/syVHMHJuDGFwJ+rPpGizvrqJybJow==}

  cross-spawn@7.0.3:
    resolution: {integrity: sha512-iRDPJKUPVEND7dHPO8rkbOnPpyDygcDFtWjpeWNCgy8WP2rXcxXL8TskReQl6OrB2G7+UJrags1q15Fudc7G6w==}
    engines: {node: '>= 8'}

  cssesc@3.0.0:
    resolution: {integrity: sha512-/Tb/JcjK111nNScGob5MNtsntNM1aCNUDipB/TkwZFhyDrrE47SOx/18wF2bbjgc3ZzCSKW1T5nt5EbFoAz/Vg==}
    engines: {node: '>=4'}
    hasBin: true

  csstype@3.1.3:
    resolution: {integrity: sha512-M1uQkMl8rQK/szD0LNhtqxIPLpimGm8sOBwU7lLnCpSbTyY3yeU1Vc7l4KT5zT4s/yOxHH5O7tIuuLOCnLADRw==}

  damerau-levenshtein@1.0.8:
    resolution: {integrity: sha512-sdQSFB7+llfUcQHUQO3+B8ERRj0Oa4w9POWMI/puGtuf7gFywGmkaLCElnudfTiKZV+NvHqL0ifzdrI8Ro7ESA==}

  data-view-buffer@1.0.1:
    resolution: {integrity: sha512-0lht7OugA5x3iJLOWFhWK/5ehONdprk0ISXqVFn/NFrDu+cuc8iADFrGQz5BnRK7LLU3JmkbXSxaqX+/mXYtUA==}
    engines: {node: '>= 0.4'}

  data-view-byte-length@1.0.1:
    resolution: {integrity: sha512-4J7wRJD3ABAzr8wP+OcIcqq2dlUKp4DVflx++hs5h5ZKydWMI6/D/fAot+yh6g2tHh8fLFTvNOaVN357NvSrOQ==}
    engines: {node: '>= 0.4'}

  data-view-byte-offset@1.0.0:
    resolution: {integrity: sha512-t/Ygsytq+R995EJ5PZlD4Cu56sWa8InXySaViRzw9apusqsOO2bQP+SbYzAhR0pFKoB+43lYy8rWban9JSuXnA==}
    engines: {node: '>= 0.4'}

  debug@3.2.7:
    resolution: {integrity: sha512-CFjzYYAi4ThfiQvizrFQevTTXHtnCqWfe7x1AhgEscTz6ZbLbfoLRLPugTQyBth6f8ZERVUSyWHFD/7Wu4t1XQ==}
    peerDependencies:
      supports-color: '*'
    peerDependenciesMeta:
      supports-color:
        optional: true

  debug@4.3.7:
    resolution: {integrity: sha512-Er2nc/H7RrMXZBFCEim6TCmMk02Z8vLC2Rbi1KEBggpo0fS6l0S1nnapwmIi3yW/+GOJap1Krg4w0Hg80oCqgQ==}
    engines: {node: '>=6.0'}
    peerDependencies:
      supports-color: '*'
    peerDependenciesMeta:
      supports-color:
        optional: true

  deep-eql@5.0.2:
    resolution: {integrity: sha512-h5k/5U50IJJFpzfL6nO9jaaumfjO/f2NjK/oYB2Djzm4p9L+3T9qWpZqZ2hAbLPuuYq9wrU08WQyBTL5GbPk5Q==}
    engines: {node: '>=6'}

  deep-equal@2.2.3:
    resolution: {integrity: sha512-ZIwpnevOurS8bpT4192sqAowWM76JDKSHYzMLty3BZGSswgq6pBaH3DhCSW5xVAZICZyKdOBPjwww5wfgT/6PA==}
    engines: {node: '>= 0.4'}

  deep-is@0.1.4:
    resolution: {integrity: sha512-oIPzksmTg4/MriiaYGO+okXDT7ztn/w3Eptv/+gSIdMdKsJo0u4CfYNFJPy+4SKMuCqGw2wxnA+URMg3t8a/bQ==}

  define-data-property@1.1.4:
    resolution: {integrity: sha512-rBMvIzlpA8v6E+SJZoo++HAYqsLrkg7MSfIinMPFhmkorw7X+dOXVJQs+QT69zGkzMyfDnIMN2Wid1+NbL3T+A==}
    engines: {node: '>= 0.4'}

  define-properties@1.2.1:
    resolution: {integrity: sha512-8QmQKqEASLd5nx0U1B1okLElbUuuttJ/AnYmRXbbbGDWh6uS208EjD4Xqq/I9wK7u0v6O08XhTWnt5XtEbR6Dg==}
    engines: {node: '>= 0.4'}

  delayed-stream@1.0.0:
    resolution: {integrity: sha512-ZySD7Nf91aLB0RxL4KGrKHBXl7Eds1DAmEdcoVawXnLD7SDhpNgtuII2aAkg7a7QS41jxPSZ17p4VdGnMHk3MQ==}
    engines: {node: '>=0.4.0'}

  detect-node-es@1.1.0:
    resolution: {integrity: sha512-ypdmJU/TbBby2Dxibuv7ZLW3Bs1QEmM7nHjEANfohJLvE0XVujisn1qPJcZxg+qDucsr+bP6fLD1rPS3AhJ7EQ==}

  didyoumean@1.2.2:
    resolution: {integrity: sha512-gxtyfqMg7GKyhQmb056K7M3xszy/myH8w+B4RT+QXBQsvAOdc3XymqDDPHx1BgPgsdAA5SIifona89YtRATDzw==}

  dir-glob@3.0.1:
    resolution: {integrity: sha512-WkrWp9GR4KXfKGYzOLmTuGVi1UWFfws377n9cc55/tb6DuqyF6pcQ5AbiHEshaDpY9v6oaSr2XCDidGmMwdzIA==}
    engines: {node: '>=8'}

  dlv@1.1.3:
    resolution: {integrity: sha512-+HlytyjlPKnIG8XuRG8WvmBP8xs8P71y+SKKS6ZXWoEgLuePxtDoUEiH7WkdePWrQ5JBpE6aoVqfZfJUQkjXwA==}

  doctrine@2.1.0:
    resolution: {integrity: sha512-35mSku4ZXK0vfCuHEDAwt55dg2jNajHZ1odvF+8SSr82EsZY4QmXfuWso8oEd8zRhVObSN18aM0CjSdoBX7zIw==}
    engines: {node: '>=0.10.0'}

  doctrine@3.0.0:
    resolution: {integrity: sha512-yS+Q5i3hBf7GBkd4KG8a7eBNNWNGLTaEwwYWUijIYM7zrlYDM0BFXHjjPWlWZ1Rg7UaddZeIDmi9jF3HmqiQ2w==}
    engines: {node: '>=6.0.0'}

  dotenv@16.4.5:
    resolution: {integrity: sha512-ZmdL2rui+eB2YwhsWzjInR8LldtZHGDoQ1ugH85ppHKwpUHL7j7rN0Ti9NCnGiQbhaZ11FpR+7ao1dNsmduNUg==}
    engines: {node: '>=12'}

  eastasianwidth@0.2.0:
    resolution: {integrity: sha512-I88TYZWc9XiYHRQ4/3c5rjjfgkjhLyW2luGIheGERbNQ6OY7yTybanSpDXZa8y7VUP9YmDcYa+eyq4ca7iLqWA==}

  electron-to-chromium@1.5.29:
    resolution: {integrity: sha512-PF8n2AlIhCKXQ+gTpiJi0VhcHDb69kYX4MtCiivctc2QD3XuNZ/XIOlbGzt7WAjjEev0TtaH6Cu3arZExm5DOw==}

  embla-carousel-react@8.3.0:
    resolution: {integrity: sha512-P1FlinFDcIvggcErRjNuVqnUR8anyo8vLMIH8Rthgofw7Nj8qTguCa2QjFAbzxAUTQTPNNjNL7yt0BGGinVdFw==}
    peerDependencies:
      react: ^16.8.0 || ^17.0.1 || ^18.0.0

  embla-carousel-reactive-utils@8.3.0:
    resolution: {integrity: sha512-EYdhhJ302SC4Lmkx8GRsp0sjUhEN4WyFXPOk0kGu9OXZSRMmcBlRgTvHcq8eKJE1bXWBsOi1T83B+BSSVZSmwQ==}
    peerDependencies:
      embla-carousel: 8.3.0

  embla-carousel@8.3.0:
    resolution: {integrity: sha512-Ve8dhI4w28qBqR8J+aMtv7rLK89r1ZA5HocwFz6uMB/i5EiC7bGI7y+AM80yAVUJw3qqaZYK7clmZMUR8kM3UA==}

  emoji-regex@8.0.0:
    resolution: {integrity: sha512-MSjYzcWNOA0ewAHpz0MxpYFvwg6yjy1NG3xteoqz644VCo/RPgnr1/GGt+ic3iJTzQ8Eu3TdM14SawnVUmGE6A==}

  emoji-regex@9.2.2:
    resolution: {integrity: sha512-L18DaJsXSUk2+42pv8mLs5jJT2hqFkFE4j21wOmgbUqsZ2hL72NsUU785g9RXgo3s0ZNgVl42TiHp3ZtOv/Vyg==}

  enhanced-resolve@5.17.1:
    resolution: {integrity: sha512-LMHl3dXhTcfv8gM4kEzIUeTQ+7fpdA0l2tUf34BddXPkz2A5xJ5L/Pchd5BL6rdccM9QGvu0sWZzK1Z1t4wwyg==}
    engines: {node: '>=10.13.0'}

  es-abstract@1.23.3:
    resolution: {integrity: sha512-e+HfNH61Bj1X9/jLc5v1owaLYuHdeHHSQlkhCBiTK8rBvKaULl/beGMxwrMXjpYrv4pz22BlY570vVePA2ho4A==}
    engines: {node: '>= 0.4'}

  es-define-property@1.0.0:
    resolution: {integrity: sha512-jxayLKShrEqqzJ0eumQbVhTYQM27CfT1T35+gCgDFoL82JLsXqTJ76zv6A0YLOgEnLUMvLzsDsGIrl8NFpT2gQ==}
    engines: {node: '>= 0.4'}

  es-errors@1.3.0:
    resolution: {integrity: sha512-Zf5H2Kxt2xjTvbJvP2ZWLEICxA6j+hAmMzIlypy4xcBg1vKVnx89Wy0GbS+kf5cwCVFFzdCFh2XSCFNULS6csw==}
    engines: {node: '>= 0.4'}

  es-escape-html@0.1.1:
    resolution: {integrity: sha512-yUx1o+8RsG7UlszmYPtks+dm6Lho2m8lgHMOsLJQsFI0R8XwUJwiMhM1M4E/S8QLeGyf6MkDV/pWgjQ0tdTSyQ==}
    engines: {node: '>=12.x'}

  es-get-iterator@1.1.3:
    resolution: {integrity: sha512-sPZmqHBe6JIiTfN5q2pEi//TwxmAFHwj/XEuYjTuse78i8KxaqMTTzxPoFKuzRpDpTJ+0NAbpfenkmH2rePtuw==}

  es-iterator-helpers@1.0.19:
    resolution: {integrity: sha512-zoMwbCcH5hwUkKJkT8kDIBZSz9I6mVG//+lDCinLCGov4+r7NIy0ld8o03M0cJxl2spVf6ESYVS6/gpIfq1FFw==}
    engines: {node: '>= 0.4'}

  es-object-atoms@1.0.0:
    resolution: {integrity: sha512-MZ4iQ6JwHOBQjahnjwaC1ZtIBH+2ohjamzAO3oaHcXYup7qxjF2fixyH+Q71voWHeOkI2q/TnJao/KfXYIZWbw==}
    engines: {node: '>= 0.4'}

  es-set-tostringtag@2.0.3:
    resolution: {integrity: sha512-3T8uNMC3OQTHkFUsFq8r/BwAXLHvU/9O9mE0fBc/MY5iq/8H7ncvO947LmYA6ldWw9Uh8Yhf25zu6n7nML5QWQ==}
    engines: {node: '>= 0.4'}

  es-shim-unscopables@1.0.2:
    resolution: {integrity: sha512-J3yBRXCzDu4ULnQwxyToo/OjdMx6akgVC7K6few0a7F/0wLtmKKN7I73AH5T2836UuXRqN7Qg+IIUw/+YJksRw==}

  es-to-primitive@1.2.1:
    resolution: {integrity: sha512-QCOllgZJtaUo9miYBcLChTUaHNjJF3PYs1VidD7AwiEj1kYxKeQTctLAezAOH5ZKRH0g2IgPn6KwB4IT8iRpvA==}
    engines: {node: '>= 0.4'}

  esbuild@0.21.5:
    resolution: {integrity: sha512-mg3OPMV4hXywwpoDxu3Qda5xCKQi+vCTZq8S9J/EpkhB2HzKXq4SNFZE3+NK93JYxc8VMSep+lOUSC/RVKaBqw==}
    engines: {node: '>=12'}
    hasBin: true

  esbuild@0.23.1:
    resolution: {integrity: sha512-VVNz/9Sa0bs5SELtn3f7qhJCDPCF5oMEl5cO9/SSinpE9hbPVvxbd572HH5AKiP7WD8INO53GgfDDhRjkylHEg==}
    engines: {node: '>=18'}
    hasBin: true

  escalade@3.2.0:
    resolution: {integrity: sha512-WUj2qlxaQtO4g6Pq5c29GTcWGDyd8itL8zTlipgECz3JesAiiOKotd8JU6otB3PACgG6xkJUyVhboMS+bje/jA==}
    engines: {node: '>=6'}

  escape-string-regexp@4.0.0:
    resolution: {integrity: sha512-TtpcNJ3XAzx3Gq8sWRzJaVajRs0uVxA2YAkdb1jm2YkPz4G6egUFAyA3n5vtEIZefPk5Wa4UXbKuS5fKkJWdgA==}
    engines: {node: '>=10'}

  eslint-config-next@14.2.3:
    resolution: {integrity: sha512-ZkNztm3Q7hjqvB1rRlOX8P9E/cXRL9ajRcs8jufEtwMfTVYRqnmtnaSu57QqHyBlovMuiB8LEzfLBkh5RYV6Fg==}
    peerDependencies:
      eslint: ^7.23.0 || ^8.0.0
      typescript: '>=3.3.1'
    peerDependenciesMeta:
      typescript:
        optional: true

  eslint-import-resolver-node@0.3.9:
    resolution: {integrity: sha512-WFj2isz22JahUv+B788TlO3N6zL3nNJGU8CcZbPZvVEkBPaJdCV4vy5wyghty5ROFbCRnm132v8BScu5/1BQ8g==}

  eslint-import-resolver-typescript@3.6.3:
    resolution: {integrity: sha512-ud9aw4szY9cCT1EWWdGv1L1XR6hh2PaRWif0j2QjQ0pgTY/69iw+W0Z4qZv5wHahOl8isEr+k/JnyAqNQkLkIA==}
    engines: {node: ^14.18.0 || >=16.0.0}
    peerDependencies:
      eslint: '*'
      eslint-plugin-import: '*'
      eslint-plugin-import-x: '*'
    peerDependenciesMeta:
      eslint-plugin-import:
        optional: true
      eslint-plugin-import-x:
        optional: true

  eslint-module-utils@2.12.0:
    resolution: {integrity: sha512-wALZ0HFoytlyh/1+4wuZ9FJCD/leWHQzzrxJ8+rebyReSLk7LApMyd3WJaLVoN+D5+WIdJyDK1c6JnE65V4Zyg==}
    engines: {node: '>=4'}
    peerDependencies:
      '@typescript-eslint/parser': '*'
      eslint: '*'
      eslint-import-resolver-node: '*'
      eslint-import-resolver-typescript: '*'
      eslint-import-resolver-webpack: '*'
    peerDependenciesMeta:
      '@typescript-eslint/parser':
        optional: true
      eslint:
        optional: true
      eslint-import-resolver-node:
        optional: true
      eslint-import-resolver-typescript:
        optional: true
      eslint-import-resolver-webpack:
        optional: true

  eslint-plugin-import@2.30.0:
    resolution: {integrity: sha512-/mHNE9jINJfiD2EKkg1BKyPyUk4zdnT54YgbOgfjSakWT5oyX/qQLVNTkehyfpcMxZXMy1zyonZ2v7hZTX43Yw==}
    engines: {node: '>=4'}
    peerDependencies:
      '@typescript-eslint/parser': '*'
      eslint: ^2 || ^3 || ^4 || ^5 || ^6 || ^7.2.0 || ^8
    peerDependenciesMeta:
      '@typescript-eslint/parser':
        optional: true

  eslint-plugin-jsx-a11y@6.10.0:
    resolution: {integrity: sha512-ySOHvXX8eSN6zz8Bywacm7CvGNhUtdjvqfQDVe6020TUK34Cywkw7m0KsCCk1Qtm9G1FayfTN1/7mMYnYO2Bhg==}
    engines: {node: '>=4.0'}
    peerDependencies:
      eslint: ^3 || ^4 || ^5 || ^6 || ^7 || ^8 || ^9

  eslint-plugin-react-hooks@4.6.2:
    resolution: {integrity: sha512-QzliNJq4GinDBcD8gPB5v0wh6g8q3SUi6EFF0x8N/BL9PoVs0atuGc47ozMRyOWAKdwaZ5OnbOEa3WR+dSGKuQ==}
    engines: {node: '>=10'}
    peerDependencies:
      eslint: ^3.0.0 || ^4.0.0 || ^5.0.0 || ^6.0.0 || ^7.0.0 || ^8.0.0-0

  eslint-plugin-react@7.37.0:
    resolution: {integrity: sha512-IHBePmfWH5lKhJnJ7WB1V+v/GolbB0rjS8XYVCSQCZKaQCAUhMoVoOEn1Ef8Z8Wf0a7l8KTJvuZg5/e4qrZ6nA==}
    engines: {node: '>=4'}
    peerDependencies:
      eslint: ^3 || ^4 || ^5 || ^6 || ^7 || ^8 || ^9.7

  eslint-scope@7.2.2:
    resolution: {integrity: sha512-dOt21O7lTMhDM+X9mB4GX+DZrZtCUJPL/wlcTqxyrx5IvO0IYtILdtrQGQp+8n5S0gwSVmOf9NQrjMOgfQZlIg==}
    engines: {node: ^12.22.0 || ^14.17.0 || >=16.0.0}

  eslint-visitor-keys@3.4.3:
    resolution: {integrity: sha512-wpc+LXeiyiisxPlEkUzU6svyS1frIO3Mgxj1fdy7Pm8Ygzguax2N3Fa/D/ag1WqbOprdI+uY6wMUl8/a2G+iag==}
    engines: {node: ^12.22.0 || ^14.17.0 || >=16.0.0}

  eslint@8.57.1:
    resolution: {integrity: sha512-ypowyDxpVSYpkXr9WPv2PAZCtNip1Mv5KTW0SCurXv/9iOpcrH9PaqUElksqEB6pChqHGDRCFTyrZlGhnLNGiA==}
    engines: {node: ^12.22.0 || ^14.17.0 || >=16.0.0}
    deprecated: This version is no longer supported. Please see https://eslint.org/version-support for other options.
    hasBin: true

  espree@9.6.1:
    resolution: {integrity: sha512-oruZaFkjorTpF32kDSI5/75ViwGeZginGGy2NoOSg3Q9bnwlnmDm4HLnkl0RE3n+njDXR037aY1+x58Z/zFdwQ==}
    engines: {node: ^12.22.0 || ^14.17.0 || >=16.0.0}

  esquery@1.6.0:
    resolution: {integrity: sha512-ca9pw9fomFcKPvFLXhBKUK90ZvGibiGOvRJNbjljY7s7uq/5YO4BOzcYtJqExdx99rF6aAcnRxHmcUHcz6sQsg==}
    engines: {node: '>=0.10'}

  esrecurse@4.3.0:
    resolution: {integrity: sha512-KmfKL3b6G+RXvP8N1vr3Tq1kL/oCFgn2NYXEtqP8/L3pKapUA4G8cFVaoF3SU323CD4XypR/ffioHmkti6/Tag==}
    engines: {node: '>=4.0'}

  estraverse@5.3.0:
    resolution: {integrity: sha512-MMdARuVEQziNTeJD8DgMqmhwR11BRQ/cBP+pLtYdSTnf3MIO8fFeiINEbX36ZdNlfU/7A9f3gUw49B3oQsvwBA==}
    engines: {node: '>=4.0'}

  estree-walker@3.0.3:
    resolution: {integrity: sha512-7RUKfXgSMMkzt6ZuXmqapOurLGPPfgj6l9uRZ7lRGolvk0y2yocc35LdcxKC5PQZdn2DMqioAQ2NoWcrTKmm6g==}

  esutils@2.0.3:
    resolution: {integrity: sha512-kVscqXk4OCp68SZ0dkgEKVi6/8ij300KBWTJq32P/dYeWTSwK41WyTxalN1eRmA5Z9UU/LX9D7FWSmV9SAYx6g==}
    engines: {node: '>=0.10.0'}

  execa@5.1.1:
    resolution: {integrity: sha512-8uSpZZocAZRBAPIEINJj3Lo9HyGitllczc27Eh5YYojjMFMn8yHMDMaUHE2Jqfq05D/wucwI4JGURyXt1vchyg==}
    engines: {node: '>=10'}

  fast-deep-equal@3.1.3:
    resolution: {integrity: sha512-f3qQ9oQy9j2AhBe/H9VC91wLmKBCCU/gDOnKNAYG5hswO7BLKj09Hc5HYNz9cGI++xlpDCIgDaitVs03ATR84Q==}

  fast-glob@3.3.2:
    resolution: {integrity: sha512-oX2ruAFQwf/Orj8m737Y5adxDQO0LAB7/S5MnxCdTNDd4p6BsyIVsv9JQsATbTSq8KHRpLwIHbVlUNatxd+1Ow==}
    engines: {node: '>=8.6.0'}

  fast-json-stable-stringify@2.1.0:
    resolution: {integrity: sha512-lhd/wF+Lk98HZoTCtlVraHtfh5XYijIjalXck7saUtuanSDyLMxnHhSXEDJqHxD7msR8D0uCmqlkwjCV8xvwHw==}

  fast-levenshtein@2.0.6:
    resolution: {integrity: sha512-DCXu6Ifhqcks7TZKY3Hxp3y6qphY5SJZmrWMDrKcERSOXWQdMhU9Ig/PYrzyw/ul9jOIyh0N4M0tbC5hodg8dw==}

  fastq@1.17.1:
    resolution: {integrity: sha512-sRVD3lWVIXWg6By68ZN7vho9a1pQcN/WBFaAAsDDFzlJjvoGx0P8z7V1t72grFJfJhu3YPZBuu25f7Kaw2jN1w==}

  fdir@6.3.0:
    resolution: {integrity: sha512-QOnuT+BOtivR77wYvCWHfGt9s4Pz1VIMbD463vegT5MLqNXy8rYFT/lPVEqf/bhYeT6qmqrNHhsX+rWwe3rOCQ==}
    peerDependencies:
      picomatch: ^3 || ^4
    peerDependenciesMeta:
      picomatch:
        optional: true

  file-entry-cache@6.0.1:
    resolution: {integrity: sha512-7Gps/XWymbLk2QLYK4NzpMOrYjMhdIxXuIvy2QBsLE6ljuodKvdkWs/cpyJJ3CVIVpH0Oi1Hvg1ovbMzLdFBBg==}
    engines: {node: ^10.12.0 || >=12.0.0}

  file-selector@0.6.0:
    resolution: {integrity: sha512-QlZ5yJC0VxHxQQsQhXvBaC7VRJ2uaxTf+Tfpu4Z/OcVQJVpZO+DGU0rkoVW5ce2SccxugvpBJoMvUs59iILYdw==}
    engines: {node: '>= 12'}

  file-type@19.5.0:
    resolution: {integrity: sha512-dMuq6WWnP6BpQY0zYJNpTtQWgeCImSMG0BTIzUBXvxbwc1HWP/E7AE4UWU9XSCOPGJuOHda0HpDnwM2FW+d90A==}
    engines: {node: '>=18'}

  fill-range@7.1.1:
    resolution: {integrity: sha512-YsGpe3WHLK8ZYi4tWDg2Jy3ebRz2rXowDxnld4bkQB00cc/1Zw9AWnC0i9ztDJitivtQvaI9KaLyKrc+hBW0yg==}
    engines: {node: '>=8'}

  find-up@5.0.0:
    resolution: {integrity: sha512-78/PXT1wlLLDgTzDs7sjq9hzz0vXD+zn+7wypEe4fXQxCmdmqfGsEPQxmiCSQI3ajFV91bVSsvNtrJRiW6nGng==}
    engines: {node: '>=10'}

  flat-cache@3.2.0:
    resolution: {integrity: sha512-CYcENa+FtcUKLmhhqyctpclsq7QF38pKjZHsGNiSQF5r4FtoKDWabFDl3hzaEQMvT1LHEysw5twgLvpYYb4vbw==}
    engines: {node: ^10.12.0 || >=12.0.0}

  flatted@3.3.1:
    resolution: {integrity: sha512-X8cqMLLie7KsNUDSdzeN8FYK9rEt4Dt67OsG/DNGnYTSDBG4uFAJFBnUeiV+zCVAvwFy56IjM9sH51jVaEhNxw==}

  follow-redirects@1.15.9:
    resolution: {integrity: sha512-gew4GsXizNgdoRyqmyfMHyAmXsZDk6mHkSxZFCzW9gwlbtOW44CDtYavM+y+72qD/Vq2l550kMF52DT8fOLJqQ==}
    engines: {node: '>=4.0'}
    peerDependencies:
      debug: '*'
    peerDependenciesMeta:
      debug:
        optional: true

  for-each@0.3.3:
    resolution: {integrity: sha512-jqYfLp7mo9vIyQf8ykW2v7A+2N4QjeCeI5+Dz9XraiO1ign81wjiH7Fb9vSOWvQfNtmSa4H2RoQTrrXivdUZmw==}

  foreground-child@3.3.0:
    resolution: {integrity: sha512-Ld2g8rrAyMYFXBhEqMz8ZAHBi4J4uS1i/CxGMDnjyFWddMXLVcDp051DZfu+t7+ab7Wv6SMqpWmyFIj5UbfFvg==}
    engines: {node: '>=14'}

  form-data@4.0.0:
    resolution: {integrity: sha512-ETEklSGi5t0QMZuiXoA/Q6vcnxcLQP5vdugSpuAyi6SVGi2clPPp+xgEhuMaHC+zGgn31Kd235W35f7Hykkaww==}
    engines: {node: '>= 6'}

  fraction.js@4.3.7:
    resolution: {integrity: sha512-ZsDfxO51wGAXREY55a7la9LScWpwv9RxIrYABrlvOFBlH/ShPnrtsXeuUIfXKKOVicNxQ+o8JTbJvjS4M89yew==}

  framer-motion@11.9.0:
    resolution: {integrity: sha512-nCfGxvsQecVLjjYDu35G2F5ls+ArE3FBfhxV0RSiisMaUKqteq5DMBFNRKwMyVj+VqKTNhawt+BV480YCHKFlQ==}
    peerDependencies:
      '@emotion/is-prop-valid': '*'
      react: ^18.0.0
      react-dom: ^18.0.0
    peerDependenciesMeta:
      '@emotion/is-prop-valid':
        optional: true
      react:
        optional: true
      react-dom:
        optional: true

  fs.realpath@1.0.0:
    resolution: {integrity: sha512-OO0pH2lK6a0hZnAdau5ItzHPI6pUlvI7jMVnxUQRtw4owF2wk8lOSabtGDCTP4Ggrg2MbGnWO9X8K1t4+fGMDw==}

  fsevents@2.3.3:
    resolution: {integrity: sha512-5xoDfX+fL7faATnagmWPpbFtwh/R77WmMMqqHGS65C3vvB0YHrgF+B1YmZ3441tMj5n63k0212XNoJwzlhffQw==}
    engines: {node: ^8.16.0 || ^10.6.0 || >=11.0.0}
    os: [darwin]

  function-bind@1.1.2:
    resolution: {integrity: sha512-7XHNxH7qX9xG5mIwxkhumTox/MIRNcOgDrxWsMt2pAr23WHp6MrRlN7FBSFpCpr+oVO0F744iUgR82nJMfG2SA==}

  function.prototype.name@1.1.6:
    resolution: {integrity: sha512-Z5kx79swU5P27WEayXM1tBi5Ze/lbIyiNgU3qyXUOf9b2rgXYyF9Dy9Cx+IQv/Lc8WCG6L82zwUPpSS9hGehIg==}
    engines: {node: '>= 0.4'}

  functions-have-names@1.2.3:
    resolution: {integrity: sha512-xckBUXyTIqT97tq2x2AMb+g163b5JFysYk0x4qxNFwbfQkmNZoiRHb6sPzI9/QV33WeuvVYBUIiD4NzNIyqaRQ==}

  get-func-name@2.0.2:
    resolution: {integrity: sha512-8vXOvuE167CtIc3OyItco7N/dpRtBbYOsPsXCz7X/PMnlGjYjSGuZJgM1Y7mmew7BKf9BqvLX2tnOVy1BBUsxQ==}

  get-intrinsic@1.2.4:
    resolution: {integrity: sha512-5uYhsJH8VJBTv7oslg4BznJYhDoRI6waYCxMmCdnTrcCrHA/fCFKoTFz2JKKE0HdDFUF7/oQuhzumXJK7paBRQ==}
    engines: {node: '>= 0.4'}

  get-nonce@1.0.1:
    resolution: {integrity: sha512-FJhYRoDaiatfEkUK8HKlicmu/3SGFD51q3itKDGoSTysQJBnfOcxU5GxnhE1E6soB76MbT0MBtnKJuXyAx+96Q==}
    engines: {node: '>=6'}

  get-stream@6.0.1:
    resolution: {integrity: sha512-ts6Wi+2j3jQjqi70w5AlN8DFnkSwC+MqmxEzdEALB2qXZYV3X/b1CTfgPLGJNMeAWxdPfU8FO1ms3NUfaHCPYg==}
    engines: {node: '>=10'}

  get-stream@9.0.1:
    resolution: {integrity: sha512-kVCxPF3vQM/N0B1PmoqVUqgHP+EeVjmZSQn+1oCRPxd2P21P2F19lIgbR3HBosbB1PUhOAoctJnfEn2GbN2eZA==}
    engines: {node: '>=18'}

  get-symbol-description@1.0.2:
    resolution: {integrity: sha512-g0QYk1dZBxGwk+Ngc+ltRH2IBp2f7zBkBMBJZCDerh6EhlhSR6+9irMCuT/09zD6qkarHUSn529sK/yL4S27mg==}
    engines: {node: '>= 0.4'}

  get-tsconfig@4.8.1:
    resolution: {integrity: sha512-k9PN+cFBmaLWtVz29SkUoqU5O0slLuHJXt/2P+tMVFT+phsSGXGkp9t3rQIqdz0e+06EHNGs3oM6ZX1s2zHxRg==}

  glob-parent@5.1.2:
    resolution: {integrity: sha512-AOIgSQCepiJYwP3ARnGx+5VnTu2HBYdzbGP45eLw1vr3zB3vZLeyed1sC9hnbcOc9/SrMyM5RPQrkGz4aS9Zow==}
    engines: {node: '>= 6'}

  glob-parent@6.0.2:
    resolution: {integrity: sha512-XxwI8EOhVQgWp6iDL+3b0r86f4d6AX6zSU55HfB4ydCEuXLXc5FcYeOu+nnGftS4TEju/11rt4KJPTMgbfmv4A==}
    engines: {node: '>=10.13.0'}

  glob@10.3.10:
    resolution: {integrity: sha512-fa46+tv1Ak0UPK1TOy/pZrIybNNt4HCv7SDzwyfiOZkvZLEbjsZkJBPtDHVshZjbecAoAGSC20MjLDG/qr679g==}
    engines: {node: '>=16 || 14 >=14.17'}
    hasBin: true

  glob@10.4.5:
    resolution: {integrity: sha512-7Bv8RF0k6xjo7d4A/PxYLbUCfb6c+Vpd2/mB2yRDlew7Jb5hEXiCD9ibfO7wpk8i4sevK6DFny9h7EYbM3/sHg==}
    hasBin: true

  glob@11.0.0:
    resolution: {integrity: sha512-9UiX/Bl6J2yaBbxKoEBRm4Cipxgok8kQYcOPEhScPwebu2I0HoQOuYdIO6S3hLuWoZgpDpwQZMzTFxgpkyT76g==}
    engines: {node: 20 || >=22}
    hasBin: true

  glob@7.2.3:
    resolution: {integrity: sha512-nFR0zLpU2YCaRxwoCJvL6UvCH2JFyFVIvwTLsIf21AuHlMskA1hhTdk+LlYJtOlYt9v6dvszD2BGRqBL+iQK9Q==}
    deprecated: Glob versions prior to v9 are no longer supported

  globals@13.24.0:
    resolution: {integrity: sha512-AhO5QUcj8llrbG09iWhPU2B204J1xnPeL8kQmVorSsy+Sjj1sk8gIyh6cUocGmH4L0UuhAJy+hJMRA4mgA4mFQ==}
    engines: {node: '>=8'}

  globalthis@1.0.4:
    resolution: {integrity: sha512-DpLKbNU4WylpxJykQujfCcwYWiV/Jhm50Goo0wrVILAv5jOr9d+H+UR3PhSCD2rCCEIg0uc+G+muBTwD54JhDQ==}
    engines: {node: '>= 0.4'}

  globby@11.1.0:
    resolution: {integrity: sha512-jhIXaOzy1sb8IyocaruWSn1TjmnBVs8Ayhcy83rmxNJ8q2uWKCAj3CnJY+KpGSXCueAPc0i05kVvVKtP1t9S3g==}
    engines: {node: '>=10'}

  gopd@1.0.1:
    resolution: {integrity: sha512-d65bNlIadxvpb/A2abVdlqKqV563juRnZ1Wtk6s1sIR8uNsXR70xqIzVqxVf1eTqDunwT2MkczEeaezCKTZhwA==}

  graceful-fs@4.2.11:
    resolution: {integrity: sha512-RbJ5/jmFcNNCcDV5o9eTnBLJ/HszWV0P73bc+Ff4nS/rJj+YaS6IGyiOL0VoBYX+l1Wrl3k63h/KrH+nhJ0XvQ==}

  graphemer@1.4.0:
    resolution: {integrity: sha512-EtKwoO6kxCL9WO5xipiHTZlSzBm7WLT627TqC/uVRd0HKmq8NXyebnNYxDoBi7wt8eTWrUrKXCOVaFq9x1kgag==}

  has-bigints@1.0.2:
    resolution: {integrity: sha512-tSvCKtBr9lkF0Ex0aQiP9N+OpV4zi2r/Nee5VkRDbaqv35RLYMzbwQfFSZZH0kR+Rd6302UJZ2p/bJCEoR3VoQ==}

  has-flag@4.0.0:
    resolution: {integrity: sha512-EykJT/Q1KjTWctppgIAgfSO0tKVuZUjhgMr17kqTumMl6Afv3EISleU7qZUzoXDFTAHTDC4NOoG/ZxU3EvlMPQ==}
    engines: {node: '>=8'}

  has-property-descriptors@1.0.2:
    resolution: {integrity: sha512-55JNKuIW+vq4Ke1BjOTjM2YctQIvCT7GFzHwmfZPGo5wnrgkid0YQtnAleFSqumZm4az3n2BS+erby5ipJdgrg==}

  has-proto@1.0.3:
    resolution: {integrity: sha512-SJ1amZAJUiZS+PhsVLf5tGydlaVB8EdFpaSO4gmiUKUOxk8qzn5AIy4ZeJUmh22znIdk/uMAUT2pl3FxzVUH+Q==}
    engines: {node: '>= 0.4'}

  has-symbols@1.0.3:
    resolution: {integrity: sha512-l3LCuF6MgDNwTDKkdYGEihYjt5pRPbEg46rtlmnSPlUbgmB8LOIrKJbYYFBSbnPaJexMKtiPO8hmeRjRz2Td+A==}
    engines: {node: '>= 0.4'}

  has-tostringtag@1.0.2:
    resolution: {integrity: sha512-NqADB8VjPFLM2V0VvHUewwwsw0ZWBaIdgo+ieHtK3hasLz4qeCRjYcqfB6AQrBggRKppKF8L52/VqdVsO47Dlw==}
    engines: {node: '>= 0.4'}

  hasown@2.0.2:
    resolution: {integrity: sha512-0hJU9SCPvmMzIBdZFqNPXWa6dqh7WdH0cII9y+CyS8rG3nL48Bclra9HmKhVVUHyPWNH5Y7xDwAB7bfgSjkUMQ==}
    engines: {node: '>= 0.4'}

  header-range-parser@1.1.3:
    resolution: {integrity: sha512-B9zCFt3jH8g09LR1vHL4pcAn8yMEtlSlOUdQemzHMRKMImNIhhszdeosYFfNW0WXKQtXIlWB+O4owHJKvEJYaA==}
    engines: {node: '>=12.22.0'}

  human-signals@2.1.0:
    resolution: {integrity: sha512-B4FFZ6q/T2jhhksgkbEW3HBvWIfDW85snkQgawt07S7J5QXTk6BkNV+0yAeZrM5QpMAdYlocGoljn0sJ/WQkFw==}
    engines: {node: '>=10.17.0'}

  iconv-lite@0.6.3:
    resolution: {integrity: sha512-4fCk79wshMdzMp2rH06qWrJE4iolqLhCUH+OiuIgU++RB0+94NlDL81atO7GX55uUKueo0txHNtvEyI6D7WdMw==}
    engines: {node: '>=0.10.0'}

  ics@3.8.1:
    resolution: {integrity: sha512-UqQlfkajfhrS4pUGQfGIJMYz/Jsl/ob3LqcfEhUmLbwumg+ZNkU0/6S734Vsjq3/FYNpEcZVKodLBoe+zBM69g==}

  ieee754@1.2.1:
    resolution: {integrity: sha512-dcyqhDvX1C46lXZcVqCpK+FtMRQVdIMN6/Df5js2zouUsqG7I6sFxitIC+7KYK29KdXOLHdu9zL4sFnoVQnqaA==}

  ignore@5.3.2:
    resolution: {integrity: sha512-hsBTNUqQTDwkWtcdYI2i06Y/nUBEsNEDJKjWdigLvegy8kDuJAS8uRlpkkcQpyEXL0Z/pjDy5HBmMjRCJ2gq+g==}
    engines: {node: '>= 4'}

  immutable@4.3.7:
    resolution: {integrity: sha512-1hqclzwYwjRDFLjcFxOM5AYkkG0rpFPpr1RLPMEuGczoS7YA8gLhy8SWXYRAA/XwfEHpfo3cw5JGioS32fnMRw==}

  import-fresh@3.3.0:
    resolution: {integrity: sha512-veYYhQa+D1QBKznvhUHxb8faxlrwUnxseDAbAp457E0wLNio2bOSKnjYDhMj+YiAq61xrMGhQk9iXVk5FzgQMw==}
    engines: {node: '>=6'}

  imurmurhash@0.1.4:
    resolution: {integrity: sha512-JmXMZ6wuvDmLiHEml9ykzqO6lwFbof0GG4IkcGaENdCRDDmMVnny7s5HsIgHCbaq0w2MyPhDqkhTUgS2LU2PHA==}
    engines: {node: '>=0.8.19'}

  inflight@1.0.6:
    resolution: {integrity: sha512-k92I/b08q4wvFscXCLvqfsHCrjrF7yiXsQuIVvVE7N82W3+aqpzuUdBbfhWcy/FZR3/4IgflMgKLOsvPDrGCJA==}
    deprecated: This module is not supported, and leaks memory. Do not use it. Check out lru-cache if you want a good and tested way to coalesce async requests by a key value, which is much more comprehensive and powerful.

  inherits@2.0.4:
    resolution: {integrity: sha512-k/vGaX4/Yla3WzyMCvTQOXYeIHvqOKtnqBduzTHpzpQZzAskKMhZ2K+EnBiSM9zGSoIFeMpXKxa4dYeZIQqewQ==}

  input-format@0.3.10:
    resolution: {integrity: sha512-5cFv/kOZD7Ch0viprVkuYPDkAU7HBZYBx8QrIpQ6yXUWbAQ0+RQ8IIojDJOf/RO6FDJLL099HDSK2KoVZ2zevg==}

  internal-slot@1.0.7:
    resolution: {integrity: sha512-NGnrKwXzSms2qUUih/ILZ5JBqNTSa1+ZmP6flaIp6KmSElgE9qdndzS3cqjrDovwFdmwsGsLdeFgB6suw+1e9g==}
    engines: {node: '>= 0.4'}

  invariant@2.2.4:
    resolution: {integrity: sha512-phJfQVBuaJM5raOpJjSfkiD6BpbCE4Ns//LaXl6wGYtUBY83nWS6Rf9tXm2e8VaK60JEjYldbPif/A2B1C2gNA==}

  ipaddr.js@2.2.0:
    resolution: {integrity: sha512-Ag3wB2o37wslZS19hZqorUnrnzSkpOVy+IiiDEiTqNubEYpYuHWIf6K4psgN2ZWKExS4xhVCrRVfb/wfW8fWJA==}
    engines: {node: '>= 10'}

  is-arguments@1.1.1:
    resolution: {integrity: sha512-8Q7EARjzEnKpt/PCD7e1cgUS0a6X8u5tdSiMqXhojOdoV9TsMsiO+9VLC5vAmO8N7/GmXn7yjR8qnA6bVAEzfA==}
    engines: {node: '>= 0.4'}

  is-array-buffer@3.0.4:
    resolution: {integrity: sha512-wcjaerHw0ydZwfhiKbXJWLDY8A7yV7KhjQOpb83hGgGfId/aQa4TOvwyzn2PuswW2gPCYEL/nEAiSVpdOj1lXw==}
    engines: {node: '>= 0.4'}

  is-async-function@2.0.0:
    resolution: {integrity: sha512-Y1JXKrfykRJGdlDwdKlLpLyMIiWqWvuSd17TvZk68PLAOGOoF4Xyav1z0Xhoi+gCYjZVeC5SI+hYFOfvXmGRCA==}
    engines: {node: '>= 0.4'}

  is-bigint@1.0.4:
    resolution: {integrity: sha512-zB9CruMamjym81i2JZ3UMn54PKGsQzsJeo6xvN3HJJ4CAsQNB6iRutp2To77OfCNuoxspsIhzaPoO1zyCEhFOg==}

  is-binary-path@2.1.0:
    resolution: {integrity: sha512-ZMERYes6pDydyuGidse7OsHxtbI7WVeUEozgR/g7rd0xUimYNlvZRE/K2MgZTjWy725IfelLeVcEM97mmtRGXw==}
    engines: {node: '>=8'}

  is-boolean-object@1.1.2:
    resolution: {integrity: sha512-gDYaKHJmnj4aWxyj6YHyXVpdQawtVLHU5cb+eztPGczf6cjuTdwve5ZIEfgXqH4e57An1D1AKf8CZ3kYrQRqYA==}
    engines: {node: '>= 0.4'}

  is-bun-module@1.2.1:
    resolution: {integrity: sha512-AmidtEM6D6NmUiLOvvU7+IePxjEjOzra2h0pSrsfSAcXwl/83zLLXDByafUJy9k/rKK0pvXMLdwKwGHlX2Ke6Q==}

  is-callable@1.2.7:
    resolution: {integrity: sha512-1BC0BVFhS/p0qtw6enp8e+8OD0UrK0oFLztSjNzhcKA3WDuJxxAPXzPuPtKkjEY9UUoEWlX/8fgKeu2S8i9JTA==}
    engines: {node: '>= 0.4'}

  is-core-module@2.15.1:
    resolution: {integrity: sha512-z0vtXSwucUJtANQWldhbtbt7BnL0vxiFjIdDLAatwhDYty2bad6s+rijD6Ri4YuYJubLzIJLUidCh09e1djEVQ==}
    engines: {node: '>= 0.4'}

  is-data-view@1.0.1:
    resolution: {integrity: sha512-AHkaJrsUVW6wq6JS8y3JnM/GJF/9cf+k20+iDzlSaJrinEo5+7vRiteOSwBhHRiAyQATN1AmY4hwzxJKPmYf+w==}
    engines: {node: '>= 0.4'}

  is-date-object@1.0.5:
    resolution: {integrity: sha512-9YQaSxsAiSwcvS33MBk3wTCVnWK+HhF8VZR2jRxehM16QcVOdHqPn4VPHmRK4lSr38n9JriurInLcP90xsYNfQ==}
    engines: {node: '>= 0.4'}

  is-extglob@2.1.1:
    resolution: {integrity: sha512-SbKbANkN603Vi4jEZv49LeVJMn4yGwsbzZworEoyEiutsN3nJYdbO36zfhGJ6QEDpOZIFkDtnq5JRxmvl3jsoQ==}
    engines: {node: '>=0.10.0'}

  is-finalizationregistry@1.0.2:
    resolution: {integrity: sha512-0by5vtUJs8iFQb5TYUHHPudOR+qXYIMKtiUzvLIZITZUjknFmziyBJuLhVRc+Ds0dREFlskDNJKYIdIzu/9pfw==}

  is-fullwidth-code-point@3.0.0:
    resolution: {integrity: sha512-zymm5+u+sCsSWyD9qNaejV3DFvhCKclKdizYaJUuHA83RLjb7nSuGnddCHGv0hk+KY7BMAlsWeK4Ueg6EV6XQg==}
    engines: {node: '>=8'}

  is-generator-function@1.0.10:
    resolution: {integrity: sha512-jsEjy9l3yiXEQ+PsXdmBwEPcOxaXWLspKdplFUVI9vq1iZgIekeC0L167qeu86czQaxed3q/Uzuw0swL0irL8A==}
    engines: {node: '>= 0.4'}

  is-glob@4.0.3:
    resolution: {integrity: sha512-xelSayHH36ZgE7ZWhli7pW34hNbNl8Ojv5KVmkJD4hBdD3th8Tfk9vYasLM+mXWOZhFkgZfxhLSnrwRr4elSSg==}
    engines: {node: '>=0.10.0'}

  is-map@2.0.3:
    resolution: {integrity: sha512-1Qed0/Hr2m+YqxnM09CjA2d/i6YZNfF6R2oRAOj36eUdS6qIV/huPJNSEpKbupewFs+ZsJlxsjjPbc0/afW6Lw==}
    engines: {node: '>= 0.4'}

  is-negative-zero@2.0.3:
    resolution: {integrity: sha512-5KoIu2Ngpyek75jXodFvnafB6DJgr3u8uuK0LEZJjrU19DrMD3EVERaR8sjz8CCGgpZvxPl9SuE1GMVPFHx1mw==}
    engines: {node: '>= 0.4'}

  is-number-object@1.0.7:
    resolution: {integrity: sha512-k1U0IRzLMo7ZlYIfzRu23Oh6MiIFasgpb9X76eqfFZAqwH44UI4KTBvBYIZ1dSL9ZzChTB9ShHfLkR4pdW5krQ==}
    engines: {node: '>= 0.4'}

  is-number@7.0.0:
    resolution: {integrity: sha512-41Cifkg6e8TylSpdtTpeLVMqvSBEVzTttHvERD741+pnZ8ANv0004MRL43QKPDlK9cGvNp6NZWZUBlbGXYxxng==}
    engines: {node: '>=0.12.0'}

  is-path-inside@3.0.3:
    resolution: {integrity: sha512-Fd4gABb+ycGAmKou8eMftCupSir5lRxqf4aD/vd0cD2qc4HL07OjCeuHMr8Ro4CoMaeCKDB0/ECBOVWjTwUvPQ==}
    engines: {node: '>=8'}

  is-regex@1.1.4:
    resolution: {integrity: sha512-kvRdxDsxZjhzUX07ZnLydzS1TU/TJlTUHHY4YLL87e37oUA49DfkLqgy+VjFocowy29cKvcSiu+kIv728jTTVg==}
    engines: {node: '>= 0.4'}

  is-set@2.0.3:
    resolution: {integrity: sha512-iPAjerrse27/ygGLxw+EBR9agv9Y6uLeYVJMu+QNCoouJ1/1ri0mGrcWpfCqFZuzzx3WjtwxG098X+n4OuRkPg==}
    engines: {node: '>= 0.4'}

  is-shared-array-buffer@1.0.3:
    resolution: {integrity: sha512-nA2hv5XIhLR3uVzDDfCIknerhx8XUKnstuOERPNNIinXG7v9u+ohXF67vxm4TPTEPU6lm61ZkwP3c9PCB97rhg==}
    engines: {node: '>= 0.4'}

  is-stream@2.0.1:
    resolution: {integrity: sha512-hFoiJiTl63nn+kstHGBtewWSKnQLpyb155KHheA1l39uvtO9nWIop1p3udqPcUd/xbF1VLMO4n7OI6p7RbngDg==}
    engines: {node: '>=8'}

  is-stream@4.0.1:
    resolution: {integrity: sha512-Dnz92NInDqYckGEUJv689RbRiTSEHCQ7wOVeALbkOz999YpqT46yMRIGtSNl2iCL1waAZSx40+h59NV/EwzV/A==}
    engines: {node: '>=18'}

  is-string@1.0.7:
    resolution: {integrity: sha512-tE2UXzivje6ofPW7l23cjDOMa09gb7xlAqG6jG5ej6uPV32TlWP3NKPigtaGeHNu9fohccRYvIiZMfOOnOYUtg==}
    engines: {node: '>= 0.4'}

  is-symbol@1.0.4:
    resolution: {integrity: sha512-C/CPBqKWnvdcxqIARxyOh4v1UUEOCHpgDa0WYgpKDFMszcrPcffg5uhwSgPCLD2WWxmq6isisz87tzT01tuGhg==}
    engines: {node: '>= 0.4'}

  is-typed-array@1.1.13:
    resolution: {integrity: sha512-uZ25/bUAlUY5fR4OKT4rZQEBrzQWYV9ZJYGGsUmEJ6thodVJ1HX64ePQ6Z0qPWP+m+Uq6e9UugrE38jeYsDSMw==}
    engines: {node: '>= 0.4'}

  is-weakmap@2.0.2:
    resolution: {integrity: sha512-K5pXYOm9wqY1RgjpL3YTkF39tni1XajUIkawTLUo9EZEVUFga5gSQJF8nNS7ZwJQ02y+1YCNYcMh+HIf1ZqE+w==}
    engines: {node: '>= 0.4'}

  is-weakref@1.0.2:
    resolution: {integrity: sha512-qctsuLZmIQ0+vSSMfoVvyFe2+GSEvnmZ2ezTup1SBse9+twCCeial6EEi3Nc2KFcf6+qz2FBPnjXsk8xhKSaPQ==}

  is-weakset@2.0.3:
    resolution: {integrity: sha512-LvIm3/KWzS9oRFHugab7d+M/GcBXuXX5xZkzPmN+NxihdQlZUQ4dWuSV1xR/sq6upL1TJEDrfBgRepHFdBtSNQ==}
    engines: {node: '>= 0.4'}

  isarray@2.0.5:
    resolution: {integrity: sha512-xHjhDr3cNBK0BzdUJSPXZntQUx/mwMS5Rw4A7lPJ90XGAO6ISP/ePDNuo0vhqOZU+UD5JoodwCAAoZQd3FeAKw==}

  isexe@2.0.0:
    resolution: {integrity: sha512-RHxMLp9lnKHGHRng9QFhRCMbYAcVpn69smSGcq3f36xjgVVWThj4qqLbTLlq7Ssj8B+fIQ1EuCEGI2lKsyQeIw==}

  iterator.prototype@1.1.2:
    resolution: {integrity: sha512-DR33HMMr8EzwuRL8Y9D3u2BMj8+RqSE850jfGu59kS7tbmPLzGkZmVSfyCFSDxuZiEY6Rzt3T2NA/qU+NwVj1w==}

  jackspeak@2.3.6:
    resolution: {integrity: sha512-N3yCS/NegsOBokc8GAdM8UcmfsKiSS8cipheD/nivzr700H+nsMOxJjQnvwOcRYVuFkdH0wGUvW2WbXGmrZGbQ==}
    engines: {node: '>=14'}

  jackspeak@3.4.3:
    resolution: {integrity: sha512-OGlZQpz2yfahA/Rd1Y8Cd9SIEsqvXkLVoSw/cgwhnhFMDbsQFeZYoJJ7bIZBS9BcamUW96asq/npPWugM+RQBw==}

  jackspeak@4.0.2:
    resolution: {integrity: sha512-bZsjR/iRjl1Nk1UkjGpAzLNfQtzuijhn2g+pbZb98HQ1Gk8vM9hfbxeMBP+M2/UUdwj0RqGG3mlvk2MsAqwvEw==}
    engines: {node: 20 || >=22}

  jiti@1.21.6:
    resolution: {integrity: sha512-2yTgeWTWzMWkHu6Jp9NKgePDaYHbntiwvYuuJLbbN9vl7DC9DvXKOB2BC3ZZ92D3cvV/aflH0osDfwpHepQ53w==}
    hasBin: true

  jose@4.15.9:
    resolution: {integrity: sha512-1vUQX+IdDMVPj4k8kOxgUqlcK518yluMuGZwqlr44FS1ppZB/5GWh4rZG89erpOBOJjU/OBsnCVFfapsRz6nEA==}

  joycon@3.1.1:
    resolution: {integrity: sha512-34wB/Y7MW7bzjKRjUKTa46I2Z7eV62Rkhva+KkopW7Qvv/OSWBqvkSY7vusOPrNuZcUG3tApvdVgNB8POj3SPw==}
    engines: {node: '>=10'}

  js-tokens@4.0.0:
    resolution: {integrity: sha512-RdJUflcE3cUzKiMqQgsCu06FPu9UdIJO0beYbPhHN4k6apgJtifcoCtT9bcxOpYBtpD2kCM6Sbzg4CausW/PKQ==}

  js-yaml@4.1.0:
    resolution: {integrity: sha512-wpxZs9NoxZaJESJGIZTyDEaYpl0FKSA+FB9aJiyemKhMwkxQg63h4T1KJgUGHpTqPDNRcmmYLugrRjJlBtWvRA==}
    hasBin: true

  json-buffer@3.0.1:
    resolution: {integrity: sha512-4bV5BfR2mqfQTJm+V5tPPdf+ZpuhiIvTuAB5g8kcrXOZpTT/QwwVRWBywX1ozr6lEuPdbHxwaJlm9G6mI2sfSQ==}

  json-schema-traverse@0.4.1:
    resolution: {integrity: sha512-xbbCH5dCYU5T8LcEhhuh7HJ88HXuW3qsI3Y0zOZFKfZEHcpWiHU/Jxzk629Brsab/mMiHQti9wMP+845RPe3Vg==}

  json-stable-stringify-without-jsonify@1.0.1:
    resolution: {integrity: sha512-Bdboy+l7tA3OGW6FjyFHWkP5LuByj1Tk33Ljyq0axyzdk9//JSi2u3fP1QSmd1KNwq6VOKYGlAu87CisVir6Pw==}

  json5@1.0.2:
    resolution: {integrity: sha512-g1MWMLBiz8FKi1e4w0UyVL3w+iJceWAFBAaBnnGKOpNa5f8TLktkbre1+s6oICydWAm+HRUGTmI+//xv2hvXYA==}
    hasBin: true

  jsx-ast-utils@3.3.5:
    resolution: {integrity: sha512-ZZow9HBI5O6EPgSJLUb8n2NKgmVWTwCvHGwFuJlMjvLFqlGG6pjirPhtdsseaLZjSibD8eegzmYpUZwoIlj2cQ==}
    engines: {node: '>=4.0'}

  keyv@4.5.4:
    resolution: {integrity: sha512-oxVHkHR/EJf2CNXnWxRLW6mg7JyCCUcG0DtEGmL2ctUo1PNTin1PUil+r/+4r5MpVgC/fn1kjsx7mjSujKqIpw==}

  language-subtag-registry@0.3.23:
    resolution: {integrity: sha512-0K65Lea881pHotoGEa5gDlMxt3pctLi2RplBb7Ezh4rRdLEOtgi7n4EwK9lamnUCkKBqaeKRVebTq6BAxSkpXQ==}

  language-tags@1.0.9:
    resolution: {integrity: sha512-MbjN408fEndfiQXbFQ1vnd+1NoLDsnQW41410oQBXiyXDMYH5z505juWa4KUE1LqxRC7DgOgZDbKLxHIwm27hA==}
    engines: {node: '>=0.10'}

  levn@0.4.1:
    resolution: {integrity: sha512-+bT2uH4E5LGE7h/n3evcS/sQlJXCpIp6ym8OWJ5eV6+67Dsql/LaaT7qJBAt2rzfoa/5QBGBhxDix1dMt2kQKQ==}
    engines: {node: '>= 0.8.0'}

  libphonenumber-js@1.11.9:
    resolution: {integrity: sha512-Zs5wf5HaWzW2/inlupe2tstl0I/Tbqo7lH20ZLr6Is58u7Dz2n+gRFGNlj9/gWxFvNfp9+YyDsiegjNhdixB9A==}

  lilconfig@2.1.0:
    resolution: {integrity: sha512-utWOt/GHzuUxnLKxB6dk81RoOeoNeHgbrXiuGk4yyF5qlRz+iIVWu56E2fqGHFrXz0QNUhLB/8nKqvRH66JKGQ==}
    engines: {node: '>=10'}

  lilconfig@3.1.2:
    resolution: {integrity: sha512-eop+wDAvpItUys0FWkHIKeC9ybYrTGbU41U5K7+bttZZeohvnY7M9dZ5kB21GNWiFT2q1OoPTvncPCgSOVO5ow==}
    engines: {node: '>=14'}

  lines-and-columns@1.2.4:
    resolution: {integrity: sha512-7ylylesZQ/PV29jhEDl3Ufjo6ZX7gCqJr5F7PKrqc93v7fzSymt1BpwEU8nAUXs8qzzvqhbjhK5QZg6Mt/HkBg==}

  load-tsconfig@0.2.5:
    resolution: {integrity: sha512-IXO6OCs9yg8tMKzfPZ1YmheJbZCiEsnBdcB03l0OcfK9prKnJb96siuHCr5Fl37/yo9DnKU+TLpxzTUspw9shg==}
    engines: {node: ^12.20.0 || ^14.13.1 || >=16.0.0}

  locate-path@6.0.0:
    resolution: {integrity: sha512-iPZK6eYjbxRu3uB4/WZ3EsEIMJFMqAoopl3R+zuq0UjcAm/MO6KCweDgPfP3elTztoKP3KtnVHxTn2NHBSDVUw==}
    engines: {node: '>=10'}

  lodash.merge@4.6.2:
    resolution: {integrity: sha512-0KpjqXRVvrYyCsX1swR/XTK0va6VQkQM6MNo7PqW77ByjAhoARA8EfrP1N4+KlKj8YS0ZUCtRT/YUuhyYDujIQ==}

  lodash.sortby@4.7.0:
    resolution: {integrity: sha512-HDWXG8isMntAyRF5vZ7xKuEvOhT4AhlRt/3czTSjvGUxjYCBVRQY48ViDHyfYz9VIoBkW4TMGQNapx+l3RUwdA==}

  loose-envify@1.4.0:
    resolution: {integrity: sha512-lyuxPGr/Wfhrlem2CL/UcnUc1zcqKAImBDzukY7Y5F/yQiNdko6+fRLevlw1HgMySw7f611UIY408EtxRSoK3Q==}
    hasBin: true

  loupe@3.1.1:
    resolution: {integrity: sha512-edNu/8D5MKVfGVFRhFf8aAxiTM6Wumfz5XsaatSxlD3w4R1d/WEKUTydCdPGbl9K7QG/Ca3GnDV2sIKIpXRQcw==}

  lru-cache@10.4.3:
    resolution: {integrity: sha512-JNAzZcXrCt42VGLuYz0zfAzDfAvJWW6AfYlDBQyDV5DClI2m5sAmK+OIO7s59XfsRsWHp02jAJrRadPRGTt6SQ==}

  lru-cache@11.0.1:
    resolution: {integrity: sha512-CgeuL5uom6j/ZVrg7G/+1IXqRY8JXX4Hghfy5YE0EhoYQWvndP1kufu58cmZLNIDKnRhZrXfdS9urVWx98AipQ==}
    engines: {node: 20 || >=22}

  lru-cache@6.0.0:
    resolution: {integrity: sha512-Jo6dJ04CmSjuznwJSS3pUeWmd/H0ffTlkXXgwZi+eq1UCmqQwCh+eLsYOYCwY991i2Fah4h1BEMCx4qThGbsiA==}
    engines: {node: '>=10'}

  lucide-react@0.395.0:
    resolution: {integrity: sha512-6hzdNH5723A4FLaYZWpK50iyZH8iS2Jq5zuPRRotOFkhu6kxxJiebVdJ72tCR5XkiIeYFOU5NUawFZOac+VeYw==}
    peerDependencies:
      react: ^16.5.1 || ^17.0.0 || ^18.0.0

  magic-string@0.30.11:
    resolution: {integrity: sha512-+Wri9p0QHMy+545hKww7YAu5NyzF8iomPL/RQazugQ9+Ez4Ic3mERMd8ZTX5rfK944j+560ZJi8iAwgak1Ac7A==}

  mailgun.js@10.2.3:
    resolution: {integrity: sha512-7Mcw5IFtzN21i+qFQoWI+aQFDpLYSMUIWvDUXKLlpGFVVGfYVL8GIiveS+LIXpEJTQcF1hoNhOhDwenFqNSKmw==}
    engines: {node: '>=18.0.0'}

  merge-stream@2.0.0:
    resolution: {integrity: sha512-abv/qOcuPfk3URPfDzmZU1LKmuw8kT+0nIHvKrKgFrwifol/doWcdA4ZqsWQ8ENrFKkd67Mfpo/LovbIUsbt3w==}

  merge2@1.4.1:
    resolution: {integrity: sha512-8q7VEgMJW4J8tcfVPy8g09NcQwZdbwFEqhe/WZkoIzjn/3TGDwtOCYtXGxA3O8tPzpczCCDgv+P2P5y00ZJOOg==}
    engines: {node: '>= 8'}

  micromatch@4.0.8:
    resolution: {integrity: sha512-PXwfBhYu0hBCPw8Dn0E+WDYb7af3dSLVWKi3HGv84IdF4TyFoC0ysxFd0Goxw7nSv4T/PzEJQxsYsEiFCKo2BA==}
    engines: {node: '>=8.6'}

  mime-db@1.52.0:
    resolution: {integrity: sha512-sPU4uV7dYlvtWJxwwxHD0PuihVNiE7TyAbQ5SWxDCB9mUYvOgroQOwYQQOKPJ8CIbE+1ETVlOoK1UC2nU3gYvg==}
    engines: {node: '>= 0.6'}

  mime-types@2.1.35:
    resolution: {integrity: sha512-ZDY+bPm5zTTF+YpCrAU9nK0UgICYPT0QtT1NZWFv4s++TNkcgVaT0g6+4R2uI4MjQjzysHB1zxuWL50hzaeXiw==}
    engines: {node: '>= 0.6'}

  mime@4.0.4:
    resolution: {integrity: sha512-v8yqInVjhXyqP6+Kw4fV3ZzeMRqEW6FotRsKXjRS5VMTNIuXsdRoAvklpoRgSqXm6o9VNH4/C0mgedko9DdLsQ==}
    engines: {node: '>=16'}
    hasBin: true

  mimic-fn@2.1.0:
    resolution: {integrity: sha512-OqbOk5oEQeAZ8WXWydlu9HJjz9WVdEIvamMCcXmuqUYjTknH/sqsWvhQ3vgwKFRR1HpjvNBKQ37nbJgYzGqGcg==}
    engines: {node: '>=6'}

  minimatch@10.0.1:
    resolution: {integrity: sha512-ethXTt3SGGR+95gudmqJ1eNhRO7eGEGIgYA9vnPatK4/etz2MEVDno5GMCibdMTuBMyElzIlgxMna3K94XDIDQ==}
    engines: {node: 20 || >=22}

  minimatch@3.1.2:
    resolution: {integrity: sha512-J7p63hRiAjw1NDEww1W7i37+ByIrOWO5XQQAzZ3VOcL0PNybwpfmV/N05zFAzwQ9USyEcX6t3UO+K5aqBQOIHw==}

  minimatch@9.0.3:
    resolution: {integrity: sha512-RHiac9mvaRw0x3AYRgDC1CxAP7HTcNrrECeA8YYJeWnpo+2Q5CegtZjaotWTWxDG3UeGA1coE05iH1mPjT/2mg==}
    engines: {node: '>=16 || 14 >=14.17'}

  minimatch@9.0.5:
    resolution: {integrity: sha512-G6T0ZX48xgozx7587koeX9Ys2NYy6Gmv//P89sEte9V9whIapMNF4idKxnW2QtCcLiTWlb/wfCabAtAFWhhBow==}
    engines: {node: '>=16 || 14 >=14.17'}

  minimist@1.2.8:
    resolution: {integrity: sha512-2yyAR8qBkN3YuheJanUpWC5U3bb5osDywNB8RzDVlDwDHbocAJveqqj1u8+SVD7jkWT4yvsHCpWqqWqAxb0zCA==}

  minipass@7.1.2:
    resolution: {integrity: sha512-qOOzS1cBTWYF4BH8fVePDBOO9iptMnGUEZwNc/cMWnTV2nVLZ7VoNWEPHkYczZA0pdoA7dl6e7FL659nX9S2aw==}
    engines: {node: '>=16 || 14 >=14.17'}

  module-error@1.0.2:
    resolution: {integrity: sha512-0yuvsqSCv8LbaOKhnsQ/T5JhyFlCYLPXK3U2sgV10zoKQwzs/MyfuQUOZQ1V/6OCOJsK/TRgNVrPuPDqtdMFtA==}
    engines: {node: '>=10'}

  ms@2.1.3:
    resolution: {integrity: sha512-6FlzubTLZG3J2a/NVCAleEhjzq5oxgHyaCU9yYXvcLsvoVaHJq/s5xXI6/XXP6tz7R9xAOtHnSO/tXtF3WRTlA==}

  mz@2.7.0:
    resolution: {integrity: sha512-z81GNO7nnYMEhrGh9LeymoE4+Yr0Wn5McHIZMK5cfQCl+NDX08sCZgUc9/6MHni9IWuFLm1Z3HTCXu2z9fN62Q==}

  nanoid@3.3.7:
    resolution: {integrity: sha512-eSRppjcPIatRIMC1U6UngP8XFcz8MQWGQdt1MTBQ7NaAmvXDfvNxbvWV3x2y6CdEUciCSsDHDQZbhYaB8QEo2g==}
    engines: {node: ^10 || ^12 || ^13.7 || ^14 || >=15.0.1}
    hasBin: true

  nanoid@5.0.7:
    resolution: {integrity: sha512-oLxFY2gd2IqnjcYyOXD8XGCftpGtZP2AbHbOkthDkvRywH5ayNtPVy9YlOPcHckXzbLTCHpkb7FB+yuxKV13pQ==}
    engines: {node: ^18 || >=20}
    hasBin: true

  natural-compare@1.4.0:
    resolution: {integrity: sha512-OWND8ei3VtNC9h7V60qff3SVobHr996CTwgxubgyQYEpg290h9J0buyECNNJexkFm5sOajh5G116RYA1c8ZMSw==}

  negotiator@0.6.3:
    resolution: {integrity: sha512-+EUsqGPLsM+j/zdChZjsnX51g4XrHFOIXwfnCVPGlQk/k5giakcKsuxCObBRu6DSm9opw/O6slWbJdghQM4bBg==}
    engines: {node: '>= 0.6'}

  next@14.2.14:
    resolution: {integrity: sha512-Q1coZG17MW0Ly5x76shJ4dkC23woLAhhnDnw+DfTc7EpZSGuWrlsZ3bZaO8t6u1Yu8FVfhkqJE+U8GC7E0GLPQ==}
    engines: {node: '>=18.17.0'}
    hasBin: true
    peerDependencies:
      '@opentelemetry/api': ^1.1.0
      '@playwright/test': ^1.41.2
      react: ^18.2.0
      react-dom: ^18.2.0
      sass: ^1.3.0
    peerDependenciesMeta:
      '@opentelemetry/api':
        optional: true
      '@playwright/test':
        optional: true
      sass:
        optional: true

  node-releases@2.0.18:
    resolution: {integrity: sha512-d9VeXT4SJ7ZeOqGX6R5EM022wpL+eWPooLI+5UpWn2jCT1aosUQEhQP214x33Wkwx3JQMvIm+tIoVOdodFS40g==}

  normalize-path@3.0.0:
    resolution: {integrity: sha512-6eZs5Ls3WtCisHWp9S2GUy8dqkpGi4BVSz3GaqiE6ezub0512ESztXUwUB6C6IKbQkY2Pnb/mD4WYojCRwcwLA==}
    engines: {node: '>=0.10.0'}

  normalize-range@0.1.2:
    resolution: {integrity: sha512-bdok/XvKII3nUpklnV6P2hxtMNrCboOjAcyBuQnWEhO665FwrSNRxU+AqpsyvO6LgGYPspN+lu5CLtw4jPRKNA==}
    engines: {node: '>=0.10.0'}

  npm-run-path@4.0.1:
    resolution: {integrity: sha512-S48WzZW777zhNIrn7gxOlISNAqi9ZC/uQFnRdbeIHhZhCA6UqpkOT8T1G7BvfdgP4Er8gF4sUbaS0i7QvIfCWw==}
    engines: {node: '>=8'}

  object-assign@4.1.1:
    resolution: {integrity: sha512-rJgTQnkUnH1sFw8yT6VSU3zD3sWmu6sZhIseY8VX+GRu3P6F7Fu+JNDoXfklElbLJSnc3FUQHVe4cU5hj+BcUg==}
    engines: {node: '>=0.10.0'}

  object-hash@2.2.0:
    resolution: {integrity: sha512-gScRMn0bS5fH+IuwyIFgnh9zBdo4DV+6GhygmWM9HyNJSgS0hScp1f5vjtm7oIIOiT9trXrShAkLFSc2IqKNgw==}
    engines: {node: '>= 6'}

  object-hash@3.0.0:
    resolution: {integrity: sha512-RSn9F68PjH9HqtltsSnqYC1XXoWe9Bju5+213R98cNGttag9q9yAOTzdbsqvIa7aNm5WffBZFpWYr2aWrklWAw==}
    engines: {node: '>= 6'}

  object-inspect@1.13.2:
    resolution: {integrity: sha512-IRZSRuzJiynemAXPYtPe5BoI/RESNYR7TYm50MC5Mqbd3Jmw5y790sErYw3V6SryFJD64b74qQQs9wn5Bg/k3g==}
    engines: {node: '>= 0.4'}

  object-is@1.1.6:
    resolution: {integrity: sha512-F8cZ+KfGlSGi09lJT7/Nd6KJZ9ygtvYC0/UYYLI9nmQKLMnydpB9yvbv9K1uSkEu7FU9vYPmVwLg328tX+ot3Q==}
    engines: {node: '>= 0.4'}

  object-keys@1.1.1:
    resolution: {integrity: sha512-NuAESUOUMrlIXOfHKzD6bpPu3tYt3xvjNdRIQ+FeT0lNb4K8WR70CaDxhuNguS2XG+GjkyMwOzsN5ZktImfhLA==}
    engines: {node: '>= 0.4'}

  object.assign@4.1.5:
    resolution: {integrity: sha512-byy+U7gp+FVwmyzKPYhW2h5l3crpmGsxl7X2s8y43IgxvG4g3QZ6CffDtsNQy1WsmZpQbO+ybo0AlW7TY6DcBQ==}
    engines: {node: '>= 0.4'}

  object.entries@1.1.8:
    resolution: {integrity: sha512-cmopxi8VwRIAw/fkijJohSfpef5PdN0pMQJN6VC/ZKvn0LIknWD8KtgY6KlQdEc4tIjcQ3HxSMmnvtzIscdaYQ==}
    engines: {node: '>= 0.4'}

  object.fromentries@2.0.8:
    resolution: {integrity: sha512-k6E21FzySsSK5a21KRADBd/NGneRegFO5pLHfdQLpRDETUNJueLXs3WCzyQ3tFRDYgbq3KHGXfTbi2bs8WQ6rQ==}
    engines: {node: '>= 0.4'}

  object.groupby@1.0.3:
    resolution: {integrity: sha512-+Lhy3TQTuzXI5hevh8sBGqbmurHbbIjAi0Z4S63nthVLmLxfbj4T54a4CfZrXIrt9iP4mVAPYMo/v99taj3wjQ==}
    engines: {node: '>= 0.4'}

  object.values@1.2.0:
    resolution: {integrity: sha512-yBYjY9QX2hnRmZHAjG/f13MzmBzxzYgQhFrke06TTyKY5zSTEqkOeukBzIdVA3j3ulu8Qa3MbVFShV7T2RmGtQ==}
    engines: {node: '>= 0.4'}

  oidc-token-hash@5.0.3:
    resolution: {integrity: sha512-IF4PcGgzAr6XXSff26Sk/+P4KZFJVuHAJZj3wgO3vX2bMdNVp/QXTP3P7CEm9V1IdG8lDLY3HhiqpsE/nOwpPw==}
    engines: {node: ^10.13.0 || >=12.0.0}

  once@1.4.0:
    resolution: {integrity: sha512-lNaJgI+2Q5URQBkccEKHTQOPaXdUxnZZElQTZY0MFUAuaEqe1E+Nyvgdz/aIyNi6Z9MzO5dv1H8n58/GELp3+w==}

  onetime@5.1.2:
    resolution: {integrity: sha512-kbpaSSGJTWdAY5KPVeMOKXSrPtr8C8C7wodJbcsd51jRnmD+GZu8Y0VoU6Dm5Z4vWr0Ig/1NKuWRKf7j5aaYSg==}
    engines: {node: '>=6'}

  openid-client@5.7.0:
    resolution: {integrity: sha512-4GCCGZt1i2kTHpwvaC/sCpTpQqDnBzDzuJcJMbH+y1Q5qI8U8RBvoSh28svarXszZHR5BAMXbJPX1PGPRE3VOA==}

  optionator@0.9.4:
    resolution: {integrity: sha512-6IpQ7mKUxRcZNLIObR0hz7lxsapSSIYNZJwXPGeF0mTVqGKFIXj1DQcMoT22S3ROcLyY/rz0PWaWZ9ayWmad9g==}
    engines: {node: '>= 0.8.0'}

  p-limit@3.1.0:
    resolution: {integrity: sha512-TYOanM3wGwNGsZN2cVTYPArw454xnXj5qmWF1bEoAc4+cU/ol7GVh7odevjp1FNHduHc3KZMcFduxU5Xc6uJRQ==}
    engines: {node: '>=10'}

  p-locate@5.0.0:
    resolution: {integrity: sha512-LaNjtRWUBY++zB5nE/NwcaoMylSPk+S+ZHNB1TzdbMJMny6dynpAGt7X/tl/QYq3TIeE6nxHppbo2LGymrG5Pw==}
    engines: {node: '>=10'}

  package-json-from-dist@1.0.1:
    resolution: {integrity: sha512-UEZIS3/by4OC8vL3P2dTXRETpebLI2NiI5vIrjaD/5UtrkFX/tNbwjTSRAGC/+7CAo2pIcBaRgWmcBBHcsaCIw==}

  parent-module@1.0.1:
    resolution: {integrity: sha512-GQ2EWRpQV8/o+Aw8YqtfZZPfNRWZYkbidE9k5rpl/hC3vtHHBfGm2Ifi6qWV+coDGkrUKZAxE3Lot5kcsRlh+g==}
    engines: {node: '>=6'}

  path-exists@4.0.0:
    resolution: {integrity: sha512-ak9Qy5Q7jYb2Wwcey5Fpvg2KoAc/ZIhLSLOSBmRmygPsGwkVVt0fZa0qrtMz+m6tJTAHfZQ8FnmB4MG4LWy7/w==}
    engines: {node: '>=8'}

  path-is-absolute@1.0.1:
    resolution: {integrity: sha512-AVbw3UJ2e9bq64vSaS9Am0fje1Pa8pbGqTTsmXfaIiMpnr5DlDhfJOuLj9Sf95ZPVDAUerDfEk88MPmPe7UCQg==}
    engines: {node: '>=0.10.0'}

  path-key@3.1.1:
    resolution: {integrity: sha512-ojmeN0qd+y0jszEtoY48r0Peq5dwMEkIlCOu6Q5f41lfkswXuKtYrhgoTpLnyIcHm24Uhqx+5Tqm2InSwLhE6Q==}
    engines: {node: '>=8'}

  path-parse@1.0.7:
    resolution: {integrity: sha512-LDJzPVEEEPR+y48z93A0Ed0yXb8pAByGWo/k5YYdYgpY2/2EsOsksJrq7lOHxryrVOn1ejG6oAp8ahvOIQD8sw==}

  path-scurry@1.11.1:
    resolution: {integrity: sha512-Xa4Nw17FS9ApQFJ9umLiJS4orGjm7ZzwUrwamcGQuHSzDyth9boKDaycYdDcZDuqYATXw4HFXgaqWTctW/v1HA==}
    engines: {node: '>=16 || 14 >=14.18'}

  path-scurry@2.0.0:
    resolution: {integrity: sha512-ypGJsmGtdXUOeM5u93TyeIEfEhM6s+ljAhrk5vAvSx8uyY/02OvrZnA0YNGUrPXfpJMgI1ODd3nwz8Npx4O4cg==}
    engines: {node: 20 || >=22}

  path-type@4.0.0:
    resolution: {integrity: sha512-gDKb8aZMDeD/tZWs9P6+q0J9Mwkdl6xMV8TjnGP3qJVJ06bdMgkbBlLU8IdfOsIsFz2BW1rNVT3XuNEl8zPAvw==}
    engines: {node: '>=8'}

  pathe@1.1.2:
    resolution: {integrity: sha512-whLdWMYL2TwI08hn8/ZqAbrVemu0LNaNNJZX73O6qaIdCTfXutsLhMkjdENX0qhsQ9uIimo4/aQOmXkoon2nDQ==}

  pathval@2.0.0:
    resolution: {integrity: sha512-vE7JKRyES09KiunauX7nd2Q9/L7lhok4smP9RZTDeD4MVs72Dp2qNFVz39Nz5a0FVEW0BJR6C0DYrq6unoziZA==}
    engines: {node: '>= 14.16'}

  peek-readable@5.2.0:
    resolution: {integrity: sha512-U94a+eXHzct7vAd19GH3UQ2dH4Satbng0MyYTMaQatL0pvYYL5CTPR25HBhKtecl+4bfu1/i3vC6k0hydO5Vcw==}
    engines: {node: '>=14.16'}

  picocolors@1.1.0:
    resolution: {integrity: sha512-TQ92mBOW0l3LeMeyLV6mzy/kWr8lkd/hp3mTg7wYK7zJhuBStmGMBG0BdeDZS/dZx1IukaX6Bk11zcln25o1Aw==}

  picomatch@2.3.1:
    resolution: {integrity: sha512-JU3teHTNjmE2VCGFzuY8EXzCDVwEqB2a8fsIvwaStHhAWJEeVd1o1QD80CU6+ZdEXXSLbSsuLwJjkCBWqRQUVA==}
    engines: {node: '>=8.6'}

  picomatch@4.0.2:
    resolution: {integrity: sha512-M7BAV6Rlcy5u+m6oPhAPFgJTzAioX/6B0DxyvDlo9l8+T3nLKbrczg2WLUyzd45L8RqfUMyGPzekbMvX2Ldkwg==}
    engines: {node: '>=12'}

  pify@2.3.0:
    resolution: {integrity: sha512-udgsAY+fTnvv7kI7aaxbqwWNb0AHiB0qBO89PZKPkoTmGOgdbrHDKD+0B2X4uTfJ/FT1R09r9gTsjUjNJotuog==}
    engines: {node: '>=0.10.0'}

  pirates@4.0.6:
    resolution: {integrity: sha512-saLsH7WeYYPiD25LDuLRRY/i+6HaPYr6G1OUlN39otzkSTxKnubR9RTxS3/Kk50s1g2JTgFwWQDQyplC5/SHZg==}
    engines: {node: '>= 6'}

  possible-typed-array-names@1.0.0:
    resolution: {integrity: sha512-d7Uw+eZoloe0EHDIYoe+bQ5WXnGMOpmiZFTuMWCwpjzzkL2nTjcKiAk4hh8TjnGye2TwWOk3UXucZ+3rbmBa8Q==}
    engines: {node: '>= 0.4'}

  postcss-import@15.1.0:
    resolution: {integrity: sha512-hpr+J05B2FVYUAXHeK1YyI267J/dDDhMU6B6civm8hSY1jYJnBXxzKDKDswzJmtLHryrjhnDjqqp/49t8FALew==}
    engines: {node: '>=14.0.0'}
    peerDependencies:
      postcss: ^8.0.0

  postcss-import@16.1.0:
    resolution: {integrity: sha512-7hsAZ4xGXl4MW+OKEWCnF6T5jqBw80/EE9aXg1r2yyn1RsVEU8EtKXbijEODa+rg7iih4bKf7vlvTGYR4CnPNg==}
    engines: {node: '>=18.0.0'}
    peerDependencies:
      postcss: ^8.0.0

  postcss-js@4.0.1:
    resolution: {integrity: sha512-dDLF8pEO191hJMtlHFPRa8xsizHaM82MLfNkUHdUtVEV3tgTp5oj+8qbEqYM57SLfc74KSbw//4SeJma2LRVIw==}
    engines: {node: ^12 || ^14 || >= 16}
    peerDependencies:
      postcss: ^8.4.21

  postcss-load-config@4.0.2:
    resolution: {integrity: sha512-bSVhyJGL00wMVoPUzAVAnbEoWyqRxkjv64tUl427SKnPrENtq6hJwUojroMz2VB+Q1edmi4IfrAPpami5VVgMQ==}
    engines: {node: '>= 14'}
    peerDependencies:
      postcss: '>=8.0.9'
      ts-node: '>=9.0.0'
    peerDependenciesMeta:
      postcss:
        optional: true
      ts-node:
        optional: true

  postcss-load-config@6.0.1:
    resolution: {integrity: sha512-oPtTM4oerL+UXmx+93ytZVN82RrlY/wPUV8IeDxFrzIjXOLF1pN+EmKPLbubvKHT2HC20xXsCAH2Z+CKV6Oz/g==}
    engines: {node: '>= 18'}
    peerDependencies:
      jiti: '>=1.21.0'
      postcss: '>=8.0.9'
      tsx: ^4.8.1
      yaml: ^2.4.2
    peerDependenciesMeta:
      jiti:
        optional: true
      postcss:
        optional: true
      tsx:
        optional: true
      yaml:
        optional: true

  postcss-nested@6.2.0:
    resolution: {integrity: sha512-HQbt28KulC5AJzG+cZtj9kvKB93CFCdLvog1WFLf1D+xmMvPGlBstkpTEZfK5+AN9hfJocyBFCNiqyS48bpgzQ==}
    engines: {node: '>=12.0'}
    peerDependencies:
      postcss: ^8.2.14

  postcss-selector-parser@6.1.2:
    resolution: {integrity: sha512-Q8qQfPiZ+THO/3ZrOrO0cJJKfpYCagtMUkXbnEfmgUjwXg6z/WBeOyS9APBBPCTSiDV+s4SwQGu8yFsiMRIudg==}
    engines: {node: '>=4'}

  postcss-value-parser@4.2.0:
    resolution: {integrity: sha512-1NNCs6uurfkVbeXG4S8JFT9t19m45ICnif8zWLd5oPSZ50QnwMfK+H3jv408d4jw/7Bttv5axS5IiHoLaVNHeQ==}

  postcss@8.4.31:
    resolution: {integrity: sha512-PS08Iboia9mts/2ygV3eLpY5ghnUcfLV/EXTOW1E2qYxJKGGBUtNjN76FYHnMs36RmARn41bC0AZmn+rR0OVpQ==}
    engines: {node: ^10 || ^12 || >=14}

  postcss@8.4.47:
    resolution: {integrity: sha512-56rxCq7G/XfB4EkXq9Egn5GCqugWvDFjafDOThIdMBsI15iqPqR5r15TfSr1YPYeEI19YeaXMCbY6u88Y76GLQ==}
    engines: {node: ^10 || ^12 || >=14}

  prelude-ls@1.2.1:
    resolution: {integrity: sha512-vkcDPrRZo1QZLbn5RLGPpg/WmIQ65qoWWhcGKf/b5eplkkarX0m9z8ppCat4mlOqUsWpyNuYgO3VRyrYHSzX5g==}
    engines: {node: '>= 0.8.0'}

  prisma@5.20.0:
    resolution: {integrity: sha512-6obb3ucKgAnsGS9x9gLOe8qa51XxvJ3vLQtmyf52CTey1Qcez3A6W6ROH5HIz5Q5bW+0VpmZb8WBohieMFGpig==}
    engines: {node: '>=16.13'}
    hasBin: true

  prop-types@15.8.1:
    resolution: {integrity: sha512-oj87CgZICdulUohogVAR7AjlC0327U4el4L6eAvOqCeudMDVU0NThNaV+b9Df4dXgSP1gXMTnPdhfe/2qDH5cg==}

  property-expr@2.0.6:
    resolution: {integrity: sha512-SVtmxhRE/CGkn3eZY1T6pC8Nln6Fr/lu1mKSgRud0eC73whjGfoAogbn78LkD8aFL0zz3bAFerKSnOl7NlErBA==}

  proxy-from-env@1.1.0:
    resolution: {integrity: sha512-D+zkORCbA9f1tdWRK0RaCR3GPv50cMxcrz4X8k5LTSUD1Dkw47mKJEZQNunItRTkWwgtaUSo1RVFRIG9ZXiFYg==}

  punycode@2.3.1:
    resolution: {integrity: sha512-vYt7UD1U9Wg6138shLtLOvdAu+8DsC/ilFtEVHcH+wydcSpNE20AfSOduf6MkRFahL5FY7X1oU7nKVZFtfq8Fg==}
    engines: {node: '>=6'}

  queue-microtask@1.2.3:
    resolution: {integrity: sha512-NuaNSa6flKT5JaSYQzJok04JzTL1CA6aGhv5rfLW3PgqA+M2ChpZQnAC8h8i4ZFkBS8X5RqkDBHA7r4hej3K9A==}

  react-dom@18.3.1:
    resolution: {integrity: sha512-5m4nQKp+rZRb09LNH59GM4BxTh9251/ylbKIbpe7TpGxfJ+9kv6BLkLBXIjjspbgbnIBNqlI23tRnTWT0snUIw==}
    peerDependencies:
      react: ^18.3.1

  react-dropzone@14.2.9:
    resolution: {integrity: sha512-jRZsMC7h48WONsOLHcmhyn3cRWJoIPQjPApvt/sJVfnYaB3Qltn025AoRTTJaj4WdmmgmLl6tUQg1s0wOhpodQ==}
    engines: {node: '>= 10.13'}
    peerDependencies:
      react: '>= 16.8 || 18.0.0'

  react-hook-form@7.53.0:
    resolution: {integrity: sha512-M1n3HhqCww6S2hxLxciEXy2oISPnAzxY7gvwVPrtlczTM/1dDadXgUxDpHMrMTblDOcm/AXtXxHwZ3jpg1mqKQ==}
    engines: {node: '>=18.0.0'}
    peerDependencies:
      react: ^16.8.0 || ^17 || ^18 || ^19

  react-is@16.13.1:
    resolution: {integrity: sha512-24e6ynE2H+OKt4kqsOvNd8kBpV65zoxbA4BVsEOB3ARVWQki/DHzaUoC5KuON/BiccDaCCTZBuOcfZs70kR8bQ==}

  react-phone-number-input@3.4.8:
    resolution: {integrity: sha512-CoJ0OrG42NtAoAl78xCbw4nuhNc4llCxfcS8zB8wSzY1IJ5ib0nSHkOeKqIfm1rzZhTnwjxgecA8wEtzlargUg==}
    peerDependencies:
      react: '>=16.8'
      react-dom: '>=16.8'

  react-remove-scroll-bar@2.3.6:
    resolution: {integrity: sha512-DtSYaao4mBmX+HDo5YWYdBWQwYIQQshUV/dVxFxK+KM26Wjwp1gZ6rv6OC3oujI6Bfu6Xyg3TwK533AQutsn/g==}
    engines: {node: '>=10'}
    peerDependencies:
      '@types/react': ^16.8.0 || ^17.0.0 || ^18.0.0
      react: ^16.8.0 || ^17.0.0 || ^18.0.0
    peerDependenciesMeta:
      '@types/react':
        optional: true

  react-remove-scroll@2.5.5:
    resolution: {integrity: sha512-ImKhrzJJsyXJfBZ4bzu8Bwpka14c/fQt0k+cyFp/PBhTfyDnU5hjOtM4AG/0AMyy8oKzOTR0lDgJIM7pYXI0kw==}
    engines: {node: '>=10'}
    peerDependencies:
      '@types/react': ^16.8.0 || ^17.0.0 || ^18.0.0
      react: ^16.8.0 || ^17.0.0 || ^18.0.0
    peerDependenciesMeta:
      '@types/react':
        optional: true

  react-remove-scroll@2.6.0:
    resolution: {integrity: sha512-I2U4JVEsQenxDAKaVa3VZ/JeJZe0/2DxPWL8Tj8yLKctQJQiZM52pn/GWFpSp8dftjM3pSAHVJZscAnC/y+ySQ==}
    engines: {node: '>=10'}
    peerDependencies:
      '@types/react': ^16.8.0 || ^17.0.0 || ^18.0.0
      react: ^16.8.0 || ^17.0.0 || ^18.0.0
    peerDependenciesMeta:
      '@types/react':
        optional: true

  react-style-singleton@2.2.1:
    resolution: {integrity: sha512-ZWj0fHEMyWkHzKYUr2Bs/4zU6XLmq9HsgBURm7g5pAVfyn49DgUiNgY2d4lXRlYSiCif9YBGpQleewkcqddc7g==}
    engines: {node: '>=10'}
    peerDependencies:
      '@types/react': ^16.8.0 || ^17.0.0 || ^18.0.0
      react: ^16.8.0 || ^17.0.0 || ^18.0.0
    peerDependenciesMeta:
      '@types/react':
        optional: true

  react@18.3.1:
    resolution: {integrity: sha512-wS+hAgJShR0KhEvPJArfuPVN1+Hz1t0Y6n5jLrGQbkb4urgPE/0Rve+1kMB1v/oWgHgm4WIcV+i7F2pTVj+2iQ==}
    engines: {node: '>=0.10.0'}

  read-cache@1.0.0:
    resolution: {integrity: sha512-Owdv/Ft7IjOgm/i0xvNDZ1LrRANRfew4b2prF3OWMQLxLfu3bS8FVhCsrSCMK4lR56Y9ya+AThoTpDCTxCmpRA==}

  readdirp@3.6.0:
    resolution: {integrity: sha512-hOS089on8RduqdbhvQ5Z37A0ESjsqz6qnRcffsMU3495FuTdqSm+7bhJ29JvIOsBDEEnan5DPu9t3To9VRlMzA==}
    engines: {node: '>=8.10.0'}

  readdirp@4.0.1:
    resolution: {integrity: sha512-GkMg9uOTpIWWKbSsgwb5fA4EavTR+SG/PMPoAY8hkhHfEEY0/vqljY+XHqtDf2cr2IJtoNRDbrrEpZUiZCkYRw==}
    engines: {node: '>= 14.16.0'}

  reflect.getprototypeof@1.0.6:
    resolution: {integrity: sha512-fmfw4XgoDke3kdI6h4xcUz1dG8uaiv5q9gcEwLS4Pnth2kxT+GZ7YehS1JTMGBQmtV7Y4GFGbs2re2NqhdozUg==}
    engines: {node: '>= 0.4'}

  regenerator-runtime@0.14.1:
    resolution: {integrity: sha512-dYnhHh0nJoMfnkZs6GmmhFknAGRrLznOu5nc9ML+EJxGvrx6H7teuevqVqCuPcPK//3eDrrjQhehXVx9cnkGdw==}

  regexp.prototype.flags@1.5.2:
    resolution: {integrity: sha512-NcDiDkTLuPR+++OCKB0nWafEmhg/Da8aUPLPMQbK+bxKKCm1/S5he+AqYa4PlMCVBalb4/yxIRub6qkEx5yJbw==}
    engines: {node: '>= 0.4'}

  regexparam@2.0.2:
    resolution: {integrity: sha512-A1PeDEYMrkLrfyOwv2jwihXbo9qxdGD3atBYQA9JJgreAx8/7rC6IUkWOw2NQlOxLp2wL0ifQbh1HuidDfYA6w==}
    engines: {node: '>=8'}

  resolve-from@4.0.0:
    resolution: {integrity: sha512-pb/MYmXstAkysRFx8piNI1tGFNQIFA3vkE3Gq4EuA1dF6gHp/+vgZqsCGJapvy8N3Q+4o7FwvquPJcnZ7RYy4g==}
    engines: {node: '>=4'}

  resolve-from@5.0.0:
    resolution: {integrity: sha512-qYg9KP24dD5qka9J47d0aVky0N+b4fTU89LN9iDnjB5waksiC49rvMB0PrUJQGoTmH50XPiqOvAjDfaijGxYZw==}
    engines: {node: '>=8'}

  resolve-pkg-maps@1.0.0:
    resolution: {integrity: sha512-seS2Tj26TBVOC2NIc2rOe2y2ZO7efxITtLZcGSOnHHNOQ7CkiUBfw0Iw2ck6xkIhPwLhKNLS8BO+hEpngQlqzw==}

  resolve@1.22.8:
    resolution: {integrity: sha512-oKWePCxqpd6FlLvGV1VU0x7bkPmmCNolxzjMf4NczoDnQcIWrAF+cPtZn5i6n+RfD2d9i0tzpKnG6Yk168yIyw==}
    hasBin: true

  resolve@2.0.0-next.5:
    resolution: {integrity: sha512-U7WjGVG9sH8tvjW5SmGbQuui75FiyjAX72HX15DwBBwF9dNiQZRQAg9nnPhYy+TUnE0+VcrttuvNI8oSxZcocA==}
    hasBin: true

  reusify@1.0.4:
    resolution: {integrity: sha512-U9nH88a3fc/ekCF1l0/UP1IosiuIjyTh7hBvXVMHYgVcfGvt897Xguj2UOLDeI5BG2m7/uwyaLVT6fbtCwTyzw==}
    engines: {iojs: '>=1.0.0', node: '>=0.10.0'}

  rimraf@3.0.2:
    resolution: {integrity: sha512-JZkJMZkAGFFPP2YqXZXPbMlMBgsxzE8ILs4lMIX/2o0L9UBw9O/Y3o6wFw/i9YLapcUJWwqbi3kdxIPdC62TIA==}
    deprecated: Rimraf versions prior to v4 are no longer supported
    hasBin: true

  rollup@4.22.5:
    resolution: {integrity: sha512-WoinX7GeQOFMGznEcWA1WrTQCd/tpEbMkc3nuMs9BT0CPjMdSjPMTVClwWd4pgSQwJdP65SK9mTCNvItlr5o7w==}
    engines: {node: '>=18.0.0', npm: '>=8.0.0'}
    hasBin: true

  run-parallel@1.2.0:
    resolution: {integrity: sha512-5l4VyZR86LZ/lDxZTR6jqL8AFE2S0IFLMP26AbjsLVADxHdhB/c0GUsH+y39UfCi3dzz8OlQuPmnaJOMoDHQBA==}

  runes2@1.1.4:
    resolution: {integrity: sha512-LNPnEDPOOU4ehF71m5JoQyzT2yxwD6ZreFJ7MxZUAoMKNMY1XrAo60H1CUoX5ncSm0rIuKlqn9JZNRrRkNou2g==}

  safe-array-concat@1.1.2:
    resolution: {integrity: sha512-vj6RsCsWBCf19jIeHEfkRMw8DPiBb+DMXklQ/1SGDHOMlHdPUkZXFQ2YdplS23zESTijAcurb1aSgJA3AgMu1Q==}
    engines: {node: '>=0.4'}

  safe-regex-test@1.0.3:
    resolution: {integrity: sha512-CdASjNJPvRa7roO6Ra/gLYBTzYzzPyyBXxIMdGW3USQLyjWEls2RgW5UBTXaQVp+OrpeCK3bLem8smtmheoRuw==}
    engines: {node: '>= 0.4'}

  safer-buffer@2.1.2:
    resolution: {integrity: sha512-YZo3K82SD7Riyi0E1EQPojLz7kpepnSQI9IyPbHHg1XXXevb5dJI7tpyN2ADxGcQbHG7vcyRHk0cbwqcQriUtg==}

  sass@1.79.4:
    resolution: {integrity: sha512-K0QDSNPXgyqO4GZq2HO5Q70TLxTH6cIT59RdoCHMivrC8rqzaTw5ab9prjz9KUN1El4FLXrBXJhik61JR4HcGg==}
    engines: {node: '>=14.0.0'}
    hasBin: true

  scheduler@0.23.2:
    resolution: {integrity: sha512-UOShsPwz7NrMUqhR6t0hWjFduvOzbtv7toDH1/hIrfRNIDBnnBWd0CwJTGvTpngVlmwGCdP9/Zl/tVrDqcuYzQ==}

  semver@6.3.1:
    resolution: {integrity: sha512-BR7VvDCVHO+q2xBEWskxS6DJE1qRnb7DxzUrogb71CWoSficBxYsiAGd+Kl0mmq/MprG9yArRkyrQxTO6XjMzA==}
    hasBin: true

  semver@7.6.3:
    resolution: {integrity: sha512-oVekP1cKtI+CTDvHWYFUcMtsK/00wmAEfyqKfNdARm8u1wNVhSgaX7A8d4UuIlUI5e84iEwOhs7ZPYRmzU9U6A==}
    engines: {node: '>=10'}
    hasBin: true

  set-function-length@1.2.2:
    resolution: {integrity: sha512-pgRc4hJ4/sNjWCSS9AmnS40x3bNMDTknHgL5UaMBTMyJnU90EgWh1Rz+MC9eFu4BuN/UwZjKQuY/1v3rM7HMfg==}
    engines: {node: '>= 0.4'}

  set-function-name@2.0.2:
    resolution: {integrity: sha512-7PGFlmtwsEADb0WYyvCMa1t+yke6daIG4Wirafur5kcf+MhUnPms1UeR0CKQdTZD81yESwMHbtn+TR+dMviakQ==}
    engines: {node: '>= 0.4'}

  shebang-command@2.0.0:
    resolution: {integrity: sha512-kHxr2zZpYtdmrN1qDjrrX/Z1rR1kG8Dx+gkpK1G4eXmvXswmcE1hTWBWYUzlraYw1/yZp6YuDY77YtvbN0dmDA==}
    engines: {node: '>=8'}

  shebang-regex@3.0.0:
    resolution: {integrity: sha512-7++dFhtcx3353uBaq8DDR4NuxBetBzC7ZQOhmTQInHEd6bSrXdiEyzCvG07Z44UYdLShWUyXt5M/yhz8ekcb1A==}
    engines: {node: '>=8'}

  side-channel@1.0.6:
    resolution: {integrity: sha512-fDW/EZ6Q9RiO8eFG8Hj+7u/oW+XrPTIChwCOM2+th2A6OblDtYYIpve9m+KvI9Z4C9qSEXlaGR6bTEYHReuglA==}
    engines: {node: '>= 0.4'}

  siginfo@2.0.0:
    resolution: {integrity: sha512-ybx0WO1/8bSBLEWXZvEd7gMW3Sn3JFlW3TvX1nREbDLRNQNaeNN8WK0meBwPdAaOI7TtRRRJn/Es1zhrrCHu7g==}

  signal-exit@3.0.7:
    resolution: {integrity: sha512-wnD2ZE+l+SPC/uoS0vXeE9L1+0wuaMqKlfz9AMUo38JsyLSBWSFcHR1Rri62LZc12vLr1gb3jl7iwQhgwpAbGQ==}

  signal-exit@4.1.0:
    resolution: {integrity: sha512-bzyZ1e88w9O1iNJbKnOlvYTrWPDl46O1bG0D3XInv+9tkPrxrN8jUUTiFlDkkmKWgn1M6CfIA13SuGqOa9Korw==}
    engines: {node: '>=14'}

  slash@3.0.0:
    resolution: {integrity: sha512-g9Q1haeby36OSStwb4ntCGGGaKsaVSjQ68fBxoQcutl5fS1vuY18H3wSt3jFyFtrkx+Kz0V1G85A4MyAdDMi2Q==}
    engines: {node: '>=8'}

  source-map-js@1.2.1:
    resolution: {integrity: sha512-UXWMKhLOwVKb728IUtQPXxfYU+usdybtUrK/8uGE8CQMvrhOpwvzDBwj0QhSL7MQc7vIsISBG8VQ8+IDQxpfQA==}
    engines: {node: '>=0.10.0'}

  source-map@0.8.0-beta.0:
    resolution: {integrity: sha512-2ymg6oRBpebeZi9UUNsgQ89bhx01TcTkmNTGnNO88imTmbSgy4nfujrgVEFKWpMTEGA11EDkTt7mqObTPdigIA==}
    engines: {node: '>= 8'}

  stackback@0.0.2:
    resolution: {integrity: sha512-1XMJE5fQo1jGH6Y/7ebnwPOBEkIEnT4QF32d5R1+VXdXveM0IBMJt8zfaxX1P3QhVwrYe+576+jkANtSS2mBbw==}

  std-env@3.7.0:
    resolution: {integrity: sha512-JPbdCEQLj1w5GilpiHAx3qJvFndqybBysA3qUOnznweH4QbNYUsW/ea8QzSrnh0vNsezMMw5bcVool8lM0gwzg==}

  stop-iteration-iterator@1.0.0:
    resolution: {integrity: sha512-iCGQj+0l0HOdZ2AEeBADlsRC+vsnDsZsbdSiH1yNSjcfKM7fdpCMfqAL/dwF5BLiw/XhRft/Wax6zQbhq2BcjQ==}
    engines: {node: '>= 0.4'}

  streamsearch@1.1.0:
    resolution: {integrity: sha512-Mcc5wHehp9aXz1ax6bZUyY5afg9u2rv5cqQI3mRrYkGC8rW2hM02jWuwjtL++LS5qinSyhj2QfLyNsuc+VsExg==}
    engines: {node: '>=10.0.0'}

  string-width@4.2.3:
    resolution: {integrity: sha512-wKyQRQpjJ0sIp62ErSZdGsjMJWsap5oRNihHhu6G7JVO/9jIB6UyevL+tXuOqrng8j/cxKTWyWUwvSTriiZz/g==}
    engines: {node: '>=8'}

  string-width@5.1.2:
    resolution: {integrity: sha512-HnLOCR3vjcY8beoNLtcjZ5/nxn2afmME6lhrDrebokqMap+XbeW8n9TXpPDOqdGK5qcI3oT0GKTW6wC7EMiVqA==}
    engines: {node: '>=12'}

  string.prototype.includes@2.0.0:
    resolution: {integrity: sha512-E34CkBgyeqNDcrbU76cDjL5JLcVrtSdYq0MEh/B10r17pRP4ciHLwTgnuLV8Ay6cgEMLkcBkFCKyFZ43YldYzg==}

  string.prototype.matchall@4.0.11:
    resolution: {integrity: sha512-NUdh0aDavY2og7IbBPenWqR9exH+E26Sv8e0/eTe1tltDGZL+GtBkDAnnyBtmekfK6/Dq3MkcGtzXFEd1LQrtg==}
    engines: {node: '>= 0.4'}

  string.prototype.repeat@1.0.0:
    resolution: {integrity: sha512-0u/TldDbKD8bFCQ/4f5+mNRrXwZ8hg2w7ZR8wa16e8z9XpePWl3eGEcUD0OXpEH/VJH/2G3gjUtR3ZOiBe2S/w==}

  string.prototype.trim@1.2.9:
    resolution: {integrity: sha512-klHuCNxiMZ8MlsOihJhJEBJAiMVqU3Z2nEXWfWnIqjN0gEFS9J9+IxKozWWtQGcgoa1WUZzLjKPTr4ZHNFTFxw==}
    engines: {node: '>= 0.4'}

  string.prototype.trimend@1.0.8:
    resolution: {integrity: sha512-p73uL5VCHCO2BZZ6krwwQE3kCzM7NKmis8S//xEC6fQonchbum4eP6kR4DLEjQFO3Wnj3Fuo8NM0kOSjVdHjZQ==}

  string.prototype.trimstart@1.0.8:
    resolution: {integrity: sha512-UXSH262CSZY1tfu3G3Secr6uGLCFVPMhIqHjlgCUtCCcgihYc/xKs9djMTMUOb2j1mVSeU8EU6NWc/iQKU6Gfg==}
    engines: {node: '>= 0.4'}

  strip-ansi@6.0.1:
    resolution: {integrity: sha512-Y38VPSHcqkFrCpFnQ9vuSXmquuv5oXOKpGeT6aGrr3o3Gc9AlVa6JBfUSOCnbxGGZF+/0ooI7KrPuUSztUdU5A==}
    engines: {node: '>=8'}

  strip-ansi@7.1.0:
    resolution: {integrity: sha512-iq6eVVI64nQQTRYq2KtEg2d2uU7LElhTJwsH4YzIHZshxlgZms/wIc4VoDQTlG/IvVIrBKG06CrZnp0qv7hkcQ==}
    engines: {node: '>=12'}

  strip-bom@3.0.0:
    resolution: {integrity: sha512-vavAMRXOgBVNF6nyEEmL3DBK19iRpDcoIwW+swQ+CbGiu7lju6t+JklA1MHweoWtadgt4ISVUsXLyDq34ddcwA==}
    engines: {node: '>=4'}

  strip-final-newline@2.0.0:
    resolution: {integrity: sha512-BrpvfNAE3dcvq7ll3xVumzjKjZQ5tI1sEUIKr3Uoks0XUl45St3FlatVqef9prk4jRDzhW6WZg+3bk93y6pLjA==}
    engines: {node: '>=6'}

  strip-json-comments@3.1.1:
    resolution: {integrity: sha512-6fPc+R4ihwqP6N/aIv2f1gMH8lOVtWQHoqC4yK6oSDVVocumAsfCqjkXnqiYMhmMwS/mEHLp7Vehlt3ql6lEig==}
    engines: {node: '>=8'}

  strtok3@8.1.0:
    resolution: {integrity: sha512-ExzDvHYPj6F6QkSNe/JxSlBxTh3OrI6wrAIz53ulxo1c4hBJ1bT9C/JrAthEKHWG9riVH3Xzg7B03Oxty6S2Lw==}
    engines: {node: '>=16'}

  styled-jsx@5.1.1:
    resolution: {integrity: sha512-pW7uC1l4mBZ8ugbiZrcIsiIvVx1UmTfw7UkC3Um2tmfUq9Bhk8IiyEIPl6F8agHgjzku6j0xQEZbfA5uSgSaCw==}
    engines: {node: '>= 12.0.0'}
    peerDependencies:
      '@babel/core': '*'
      babel-plugin-macros: '*'
      react: '>= 16.8.0 || 17.x.x || ^18.0.0-0'
    peerDependenciesMeta:
      '@babel/core':
        optional: true
      babel-plugin-macros:
        optional: true

  sucrase@3.35.0:
    resolution: {integrity: sha512-8EbVDiu9iN/nESwxeSxDKe0dunta1GOlHufmSSXxMD2z2/tMZpDMpvXQGsc+ajGo8y2uYUmixaSRUc/QPoQ0GA==}
    engines: {node: '>=16 || 14 >=14.17'}
    hasBin: true

  supports-color@7.2.0:
    resolution: {integrity: sha512-qpCAvRl9stuOHveKsn7HncJRvv501qIacKzQlO/+Lwxc9+0q2wLyv4Dfvt80/DPn2pqOBsJdDiogXGR9+OvwRw==}
    engines: {node: '>=8'}

  supports-preserve-symlinks-flag@1.0.0:
    resolution: {integrity: sha512-ot0WnXS9fgdkgIcePe6RHNk1WA8+muPa6cSjeR3V8K27q9BB1rTE3R1p7Hv0z1ZyAc8s6Vvv8DIyWf681MAt0w==}
    engines: {node: '>= 0.4'}

  swr@2.2.5:
    resolution: {integrity: sha512-QtxqyclFeAsxEUeZIYmsaQ0UjimSq1RZ9Un7I68/0ClKK/U3LoyQunwkQfJZr2fc22DfIXLNDc2wFyTEikCUpg==}
    peerDependencies:
      react: ^16.11.0 || ^17.0.0 || ^18.0.0

  tailwind-merge@2.5.2:
    resolution: {integrity: sha512-kjEBm+pvD+6eAwzJL2Bi+02/9LFLal1Gs61+QB7HvTfQQ0aXwC5LGT8PEt1gS0CWKktKe6ysPTAy3cBC5MeiIg==}

  tailwindcss-animate@1.0.7:
    resolution: {integrity: sha512-bl6mpH3T7I3UFxuvDEXLxy/VuFxBk5bbzplh7tXI68mwMokNYd1t9qPBHlnyTwfa4JGC4zP516I1hYYtQ/vspA==}
    peerDependencies:
      tailwindcss: '>=3.0.0 || insiders'

  tailwindcss@3.4.13:
    resolution: {integrity: sha512-KqjHOJKogOUt5Bs752ykCeiwvi0fKVkr5oqsFNt/8px/tA8scFPIlkygsf6jXrfCqGHz7VflA6+yytWuM+XhFw==}
    engines: {node: '>=14.0.0'}
    hasBin: true

  tapable@2.2.1:
    resolution: {integrity: sha512-GNzQvQTOIP6RyTfE2Qxb8ZVlNmw0n88vp1szwWRimP02mnTsx3Wtn5qRdqY9w2XduFNUgvOwhNnQsjwCp+kqaQ==}
    engines: {node: '>=6'}

  text-table@0.2.0:
    resolution: {integrity: sha512-N+8UisAXDGk8PFXP4HAzVR9nbfmVJ3zYLAWiTIoqC5v5isinhr+r5uaO8+7r3BMfuNIufIsA7RdpVgacC2cSpw==}

  thenify-all@1.6.0:
    resolution: {integrity: sha512-RNxQH/qI8/t3thXJDwcstUO4zeqo64+Uy/+sNVRBx4Xn2OX+OZ9oP+iJnNFqplFra2ZUVeKCSa2oVWi3T4uVmA==}
    engines: {node: '>=0.8'}

  thenify@3.3.1:
    resolution: {integrity: sha512-RVZSIV5IG10Hk3enotrhvz0T9em6cyHBLkH/YAZuKqd8hRkKhSfCGIcP2KUY0EPxndzANBmNllzWPwak+bheSw==}

  tiny-case@1.0.3:
    resolution: {integrity: sha512-Eet/eeMhkO6TX8mnUteS9zgPbUMQa4I6Kkp5ORiBD5476/m+PIRiumP5tmh5ioJpH7k51Kehawy2UDfsnxxY8Q==}

  tinybench@2.9.0:
    resolution: {integrity: sha512-0+DUvqWMValLmha6lr4kD8iAMK1HzV0/aKnCtWb9v9641TnP/MFb7Pc2bxoxQjTXAErryXVgUOfv2YqNllqGeg==}

  tinyexec@0.3.0:
    resolution: {integrity: sha512-tVGE0mVJPGb0chKhqmsoosjsS+qUnJVGJpZgsHYQcGoPlG3B51R3PouqTgEGH2Dc9jjFyOqOpix6ZHNMXp1FZg==}

  tinyglobby@0.2.6:
    resolution: {integrity: sha512-NbBoFBpqfcgd1tCiO8Lkfdk+xrA7mlLR9zgvZcZWQQwU63XAfUePyd6wZBaU93Hqw347lHnwFzttAkemHzzz4g==}
    engines: {node: '>=12.0.0'}

  tinypool@1.0.1:
    resolution: {integrity: sha512-URZYihUbRPcGv95En+sz6MfghfIc2OJ1sv/RmhWZLouPY0/8Vo80viwPvg3dlaS9fuq7fQMEfgRRK7BBZThBEA==}
    engines: {node: ^18.0.0 || >=20.0.0}

  tinyrainbow@1.2.0:
    resolution: {integrity: sha512-weEDEq7Z5eTHPDh4xjX789+fHfF+P8boiFB+0vbWzpbnbsEr/GRaohi/uMKxg8RZMXnl1ItAi/IUHWMsjDV7kQ==}
    engines: {node: '>=14.0.0'}

  tinyspy@3.0.2:
    resolution: {integrity: sha512-n1cw8k1k0x4pgA2+9XrOkFydTerNcJ1zWCO5Nn9scWHTD+5tp8dghT2x1uduQePZTZgd3Tupf+x9BxJjeJi77Q==}
    engines: {node: '>=14.0.0'}

  to-regex-range@5.0.1:
    resolution: {integrity: sha512-65P7iz6X5yEr1cwcgvQxbbIw7Uk3gOy5dIdtZ4rDveLqhrdJP+Li/Hx6tyK0NEb+2GCyneCMJiGqrADCSNk8sQ==}
    engines: {node: '>=8.0'}

  token-types@6.0.0:
    resolution: {integrity: sha512-lbDrTLVsHhOMljPscd0yitpozq7Ga2M5Cvez5AjGg8GASBjtt6iERCAJ93yommPmz62fb45oFIXHEZ3u9bfJEA==}
    engines: {node: '>=14.16'}

  toposort@2.0.2:
    resolution: {integrity: sha512-0a5EOkAUp8D4moMi2W8ZF8jcga7BgZd91O/yabJCFY8az+XSzeGyTKs0Aoo897iV1Nj6guFq8orWDS96z91oGg==}

  tr46@1.0.1:
    resolution: {integrity: sha512-dTpowEjclQ7Kgx5SdBkqRzVhERQXov8/l9Ft9dVM9fmg0W0KQSVaXX9T4i6twCPNtYiZM53lpSSUAwJbFPOHxA==}

  tree-kill@1.2.2:
    resolution: {integrity: sha512-L0Orpi8qGpRG//Nd+H90vFB+3iHnue1zSSGmNOOCh1GLJ7rUKVwV2HvijphGQS2UmhUZewS9VgvxYIdgr+fG1A==}
    hasBin: true

  truncate@3.0.0:
    resolution: {integrity: sha512-C+0Xojw7wZPl6MDq5UjMTuxZvBPK04mtdFet7k+GSZPINcvLZFCXg+15kWIL4wAqDB7CksIsKiRLbQ1wa7rKdw==}

  ts-api-utils@1.3.0:
    resolution: {integrity: sha512-UQMIo7pb8WRomKR1/+MFVLTroIvDVtMX3K6OUir8ynLyzB8Jeriont2bTAtmNPa1ekAgN7YPDyf6V+ygrdU+eQ==}
    engines: {node: '>=16'}
    peerDependencies:
      typescript: '>=4.2.0'

  ts-interface-checker@0.1.13:
    resolution: {integrity: sha512-Y/arvbn+rrz3JCKl9C4kVNfTfSm2/mEp5FSz5EsZSANGPSlQrpRI5M4PKF+mJnE52jOO90PnPSc3Ur3bTQw0gA==}

  tsconfig-paths@3.15.0:
    resolution: {integrity: sha512-2Ac2RgzDe/cn48GvOe3M+o82pEFewD3UPbyoUHHdKasHwJKjds4fLXWf/Ux5kATBKN20oaFGu+jbElp1pos0mg==}

  tslib@2.7.0:
    resolution: {integrity: sha512-gLXCKdN1/j47AiHiOkJN69hJmcbGTHI0ImLmbYLHykhgeN0jVGola9yVjFgzCUklsZQMW55o+dW7IXv3RCXDzA==}

  tsup@8.3.0:
    resolution: {integrity: sha512-ALscEeyS03IomcuNdFdc0YWGVIkwH1Ws7nfTbAPuoILvEV2hpGQAY72LIOjglGo4ShWpZfpBqP/jpQVCzqYQag==}
    engines: {node: '>=18'}
    hasBin: true
    peerDependencies:
      '@microsoft/api-extractor': ^7.36.0
      '@swc/core': ^1
      postcss: ^8.4.12
      typescript: '>=4.5.0'
    peerDependenciesMeta:
      '@microsoft/api-extractor':
        optional: true
      '@swc/core':
        optional: true
      postcss:
        optional: true
      typescript:
        optional: true

  tsx@4.19.1:
    resolution: {integrity: sha512-0flMz1lh74BR4wOvBjuh9olbnwqCPc35OOlfyzHba0Dc+QNUeWX/Gq2YTbnwcWPO3BMd8fkzRVrHcsR+a7z7rA==}
    engines: {node: '>=18.0.0'}
    hasBin: true

  type-check@0.4.0:
    resolution: {integrity: sha512-XleUoc9uwGXqjWwXaUTZAmzMcFZ5858QA2vvx1Ur5xIcixXIP+8LnFDgRplU30us6teqdlskFfu+ae4K79Ooew==}
    engines: {node: '>= 0.8.0'}

  type-fest@0.20.2:
    resolution: {integrity: sha512-Ne+eE4r0/iWnpAxD852z3A+N0Bt5RN//NjJwRd2VFHEmrywxf5vsZlh4R6lixl6B+wz/8d+maTSAkN1FIkI3LQ==}
    engines: {node: '>=10'}

  type-fest@2.19.0:
    resolution: {integrity: sha512-RAH822pAdBgcNMAfWnCBU3CFZcfZ/i1eZjwFU/dsLKumyuuP3niueg2UAukXYF0E2AAoc82ZSSf9J0WQBinzHA==}
    engines: {node: '>=12.20'}

  typed-array-buffer@1.0.2:
    resolution: {integrity: sha512-gEymJYKZtKXzzBzM4jqa9w6Q1Jjm7x2d+sh19AdsD4wqnMPDYyvwpsIc2Q/835kHuo3BEQ7CjelGhfTsoBb2MQ==}
    engines: {node: '>= 0.4'}

  typed-array-byte-length@1.0.1:
    resolution: {integrity: sha512-3iMJ9q0ao7WE9tWcaYKIptkNBuOIcZCCT0d4MRvuuH88fEoEH62IuQe0OtraD3ebQEoTRk8XCBoknUNc1Y67pw==}
    engines: {node: '>= 0.4'}

  typed-array-byte-offset@1.0.2:
    resolution: {integrity: sha512-Ous0vodHa56FviZucS2E63zkgtgrACj7omjwd/8lTEMEPFFyjfixMZ1ZXenpgCFBBt4EC1J2XsyVS2gkG0eTFA==}
    engines: {node: '>= 0.4'}

  typed-array-length@1.0.6:
    resolution: {integrity: sha512-/OxDN6OtAk5KBpGb28T+HZc2M+ADtvRxXrKKbUwtsLgdoxgX13hyy7ek6bFRl5+aBs2yZzB0c4CnQfAtVypW/g==}
    engines: {node: '>= 0.4'}

  typescript@5.6.2:
    resolution: {integrity: sha512-NW8ByodCSNCwZeghjN3o+JX5OFH0Ojg6sadjEKY4huZ52TqbJTJnDo5+Tw98lSy63NZvi4n+ez5m2u5d4PkZyw==}
    engines: {node: '>=14.17'}
    hasBin: true

  uint8array-extras@1.4.0:
    resolution: {integrity: sha512-ZPtzy0hu4cZjv3z5NW9gfKnNLjoz4y6uv4HlelAjDK7sY/xOkKZv9xK/WQpcsBB3jEybChz9DPC2U/+cusjJVQ==}
    engines: {node: '>=18'}

  unbox-primitive@1.0.2:
    resolution: {integrity: sha512-61pPlCD9h51VoreyJ0BReideM3MDKMKnh6+V9L08331ipq6Q8OFXZYiqP6n/tbHx4s5I9uRhcye6BrbkizkBDw==}

  undici-types@6.19.8:
    resolution: {integrity: sha512-ve2KP6f/JnbPBFyobGHuerC9g1FYGn/F8n1LWTwNxCEzd6IfqTwUQcNXgEtmmQ6DlRrC1hrSrBnCZPokRrDHjw==}

  update-browserslist-db@1.1.1:
    resolution: {integrity: sha512-R8UzCaa9Az+38REPiJ1tXlImTJXlVfgHZsglwBD/k6nj76ctsH1E3q4doGrukiLQd3sGQYu56r5+lo5r94l29A==}
    hasBin: true
    peerDependencies:
      browserslist: '>= 4.21.0'

  uri-js@4.4.1:
    resolution: {integrity: sha512-7rKUyy33Q1yc98pQ1DAmLtwX109F7TIfWlW1Ydo8Wl1ii1SeHieeh0HHfPeL2fMXK6z0s8ecKs9frCuLJvndBg==}

  url-join@4.0.1:
    resolution: {integrity: sha512-jk1+QP6ZJqyOiuEI9AEWQfju/nB2Pw466kbA0LEZljHwKeMgd9WrAEgEGxjPDD2+TNbbb37rTyhEfrCXfuKXnA==}

  url-join@5.0.0:
    resolution: {integrity: sha512-n2huDr9h9yzd6exQVnH/jU5mr+Pfx08LRXXZhkLLetAMESRj+anQsTAh940iMrIetKAmry9coFuZQ2jY8/p3WA==}
    engines: {node: ^12.20.0 || ^14.13.1 || >=16.0.0}

  url-template@3.1.1:
    resolution: {integrity: sha512-4oszoaEKE/mQOtAmdMWqIRHmkxWkUZMnXFnjQ5i01CuRSK3uluxcH1MRVVVWmhlnzT1SCDfKxxficm2G37qzCA==}
    engines: {node: ^12.20.0 || ^14.13.1 || >=16.0.0}

  use-callback-ref@1.3.2:
    resolution: {integrity: sha512-elOQwe6Q8gqZgDA8mrh44qRTQqpIHDcZ3hXTLjBe1i4ph8XpNJnO+aQf3NaG+lriLopI4HMx9VjQLfPQ6vhnoA==}
    engines: {node: '>=10'}
    peerDependencies:
      '@types/react': ^16.8.0 || ^17.0.0 || ^18.0.0
      react: ^16.8.0 || ^17.0.0 || ^18.0.0
    peerDependenciesMeta:
      '@types/react':
        optional: true

  use-sidecar@1.1.2:
    resolution: {integrity: sha512-epTbsLuzZ7lPClpz2TyryBfztm7m+28DlEv2ZCQ3MDr5ssiwyOwGH/e5F9CkfWjJ1t4clvI58yF822/GUkjjhw==}
    engines: {node: '>=10'}
    peerDependencies:
      '@types/react': ^16.9.0 || ^17.0.0 || ^18.0.0
      react: ^16.8.0 || ^17.0.0 || ^18.0.0
    peerDependenciesMeta:
      '@types/react':
        optional: true

  use-sync-external-store@1.2.2:
    resolution: {integrity: sha512-PElTlVMwpblvbNqQ82d2n6RjStvdSoNe9FG28kNfz3WiXilJm4DdNkEzRhCZuIDwY8U08WVihhGR5iRqAwfDiw==}
    peerDependencies:
      react: ^16.8.0 || ^17.0.0 || ^18.0.0

  util-deprecate@1.0.2:
    resolution: {integrity: sha512-EPD5q1uXyFxJpCrLnCc1nHnq3gOa6DZBocAIiI2TaSCA7VCJ1UJDMagCzIkXNsUYfD1daK//LTEQ8xiIbrHtcw==}

  vaul@0.9.9:
    resolution: {integrity: sha512-7afKg48srluhZwIkaU+lgGtFCUsYBSGOl8vcc8N/M3YQlZFlynHD15AE+pwrYdc826o7nrIND4lL9Y6b9WWZZQ==}
    peerDependencies:
      react: ^16.8 || ^17.0 || ^18.0
      react-dom: ^16.8 || ^17.0 || ^18.0

  vite-node@2.1.1:
    resolution: {integrity: sha512-N/mGckI1suG/5wQI35XeR9rsMsPqKXzq1CdUndzVstBj/HvyxxGctwnK6WX43NGt5L3Z5tcRf83g4TITKJhPrA==}
    engines: {node: ^18.0.0 || >=20.0.0}
    hasBin: true

  vite@5.4.8:
    resolution: {integrity: sha512-FqrItQ4DT1NC4zCUqMB4c4AZORMKIa0m8/URVCZ77OZ/QSNeJ54bU1vrFADbDsuwfIPcgknRkmqakQcgnL4GiQ==}
    engines: {node: ^18.0.0 || >=20.0.0}
    hasBin: true
    peerDependencies:
      '@types/node': ^18.0.0 || >=20.0.0
      less: '*'
      lightningcss: ^1.21.0
      sass: '*'
      sass-embedded: '*'
      stylus: '*'
      sugarss: '*'
      terser: ^5.4.0
    peerDependenciesMeta:
      '@types/node':
        optional: true
      less:
        optional: true
      lightningcss:
        optional: true
      sass:
        optional: true
      sass-embedded:
        optional: true
      stylus:
        optional: true
      sugarss:
        optional: true
      terser:
        optional: true

  vitest@2.1.1:
    resolution: {integrity: sha512-97We7/VC0e9X5zBVkvt7SGQMGrRtn3KtySFQG5fpaMlS+l62eeXRQO633AYhSTC3z7IMebnPPNjGXVGNRFlxBA==}
    engines: {node: ^18.0.0 || >=20.0.0}
    hasBin: true
    peerDependencies:
      '@edge-runtime/vm': '*'
      '@types/node': ^18.0.0 || >=20.0.0
      '@vitest/browser': 2.1.1
      '@vitest/ui': 2.1.1
      happy-dom: '*'
      jsdom: '*'
    peerDependenciesMeta:
      '@edge-runtime/vm':
        optional: true
      '@types/node':
        optional: true
      '@vitest/browser':
        optional: true
      '@vitest/ui':
        optional: true
      happy-dom:
        optional: true
      jsdom:
        optional: true

  webidl-conversions@4.0.2:
    resolution: {integrity: sha512-YQ+BmxuTgd6UXZW3+ICGfyqRyHXVlD5GtQr5+qjiNW7bF0cqrzX500HVXPBOvgXb5YnzDd+h0zqyv61KUD7+Sg==}

  whatwg-url@7.1.0:
    resolution: {integrity: sha512-WUu7Rg1DroM7oQvGWfOiAK21n74Gg+T4elXEQYkOhtyLeWiJFoOGLXPKI/9gzIie9CtwVLm8wtw6YJdKyxSjeg==}

  which-boxed-primitive@1.0.2:
    resolution: {integrity: sha512-bwZdv0AKLpplFY2KZRX6TvyuN7ojjr7lwkg6ml0roIy9YeuSr7JS372qlNW18UQYzgYK9ziGcerWqZOmEn9VNg==}

  which-builtin-type@1.1.4:
    resolution: {integrity: sha512-bppkmBSsHFmIMSl8BO9TbsyzsvGjVoppt8xUiGzwiu/bhDCGxnpOKCxgqj6GuyHE0mINMDecBFPlOm2hzY084w==}
    engines: {node: '>= 0.4'}

  which-collection@1.0.2:
    resolution: {integrity: sha512-K4jVyjnBdgvc86Y6BkaLZEN933SwYOuBFkdmBu9ZfkcAbdVbpITnDmjvZ/aQjRXQrv5EPkTnD1s39GiiqbngCw==}
    engines: {node: '>= 0.4'}

  which-typed-array@1.1.15:
    resolution: {integrity: sha512-oV0jmFtUky6CXfkqehVvBP/LSWJ2sy4vWMioiENyJLePrBO/yKyV9OyJySfAKosh+RYkIl5zJCNZ8/4JncrpdA==}
    engines: {node: '>= 0.4'}

  which@2.0.2:
    resolution: {integrity: sha512-BLI3Tl1TW3Pvl70l3yq3Y64i+awpwXqsGBYWkkqMtnbXgrMD+yj7rhW0kuEDxzJaYXGjEW5ogapKNMEKNMjibA==}
    engines: {node: '>= 8'}
    hasBin: true

  why-is-node-running@2.3.0:
    resolution: {integrity: sha512-hUrmaWBdVDcxvYqnyh09zunKzROWjbZTiNy8dBEjkS7ehEDQibXJ7XvlmtbwuTclUiIyN+CyXQD4Vmko8fNm8w==}
    engines: {node: '>=8'}
    hasBin: true

  word-wrap@1.2.5:
    resolution: {integrity: sha512-BN22B5eaMMI9UMtjrGd5g5eCYPpCPDUy0FJXbYsaT5zYxjFOckS53SQDE3pWkVoWpHXVb3BrYcEN4Twa55B5cA==}
    engines: {node: '>=0.10.0'}

  wrap-ansi@7.0.0:
    resolution: {integrity: sha512-YVGIj2kamLSTxw6NsZjoBxfSwsn0ycdesmc4p+Q21c5zPuZ1pl+NfxVdxPtdHvmNVOQ6XSYG4AUtyt/Fi7D16Q==}
    engines: {node: '>=10'}

  wrap-ansi@8.1.0:
    resolution: {integrity: sha512-si7QWI6zUMq56bESFvagtmzMdGOtoxfR+Sez11Mobfc7tm+VkUckk9bW2UeffTGVUbOksxmSw0AA2gs8g71NCQ==}
    engines: {node: '>=12'}

  wrappy@1.0.2:
    resolution: {integrity: sha512-l4Sp/DRseor9wL6EvV2+TuQn63dMkPjZ/sp9XkghTEbV9KlPS1xUsZ3u7/IQO4wxtcFB4bgpQPRcR3QCvezPcQ==}

  yallist@4.0.0:
    resolution: {integrity: sha512-3wdGidZyq5PB084XLES5TpOSRA3wjXAlIWMhum2kRcv/41Sn2emQ0dycQW4uZXLejwKvg6EsvbdlVL+FYEct7A==}

  yaml@2.5.1:
    resolution: {integrity: sha512-bLQOjaX/ADgQ20isPJRvF0iRUHIxVhYvr53Of7wGcWlO2jvtUlH5m87DsmulFVxRpNLOnI4tB6p/oh8D7kpn9Q==}
    engines: {node: '>= 14'}
    hasBin: true

  yocto-queue@0.1.0:
    resolution: {integrity: sha512-rVksvsnNCdJ/ohGc6xgPwyN8eheCxsiLM8mxuE/t/mOVqJewPuO1miLpTHQiRgTKCLexL4MeAFVagts7HmNZ2Q==}
    engines: {node: '>=10'}

  yup@1.4.0:
    resolution: {integrity: sha512-wPbgkJRCqIf+OHyiTBQoJiP5PFuAXaWiJK6AmYkzQAh5/c2K9hzSApBZG5wV9KoKSePF7sAxmNSvh/13YHkFDg==}

  zod-config@0.0.5:
    resolution: {integrity: sha512-tW7J4bwVPYD0eYeaDzIjEpv188118H+uCbb+DaBRIGwuZNCSL0WyMmpeOmgMpbsGzrJ9YjtC5XFpyWlj27vd8g==}
    engines: {node: '>=14.0.0'}
    peerDependencies:
      dotenv: '>=15'
      zod: ^3.x
    peerDependenciesMeta:
      dotenv:
        optional: true

  zod@3.23.8:
    resolution: {integrity: sha512-XBx9AXhXktjUqnepgTiE5flcKIYWi/rme0Eaj+5Y0lftuGBq+jyRu/md4WnuxqgP1ubdpNCsYEYPxrzVHD8d6g==}

snapshots:

  '@alloc/quick-lru@5.2.0': {}

  '@babel/runtime@7.25.7':
    dependencies:
      regenerator-runtime: 0.14.1

  '@biomejs/biome@1.9.2':
    optionalDependencies:
      '@biomejs/cli-darwin-arm64': 1.9.2
      '@biomejs/cli-darwin-x64': 1.9.2
      '@biomejs/cli-linux-arm64': 1.9.2
      '@biomejs/cli-linux-arm64-musl': 1.9.2
      '@biomejs/cli-linux-x64': 1.9.2
      '@biomejs/cli-linux-x64-musl': 1.9.2
      '@biomejs/cli-win32-arm64': 1.9.2
      '@biomejs/cli-win32-x64': 1.9.2

  '@biomejs/cli-darwin-arm64@1.9.2':
    optional: true

  '@biomejs/cli-darwin-x64@1.9.2':
    optional: true

  '@biomejs/cli-linux-arm64-musl@1.9.2':
    optional: true

  '@biomejs/cli-linux-arm64@1.9.2':
    optional: true

  '@biomejs/cli-linux-x64-musl@1.9.2':
    optional: true

  '@biomejs/cli-linux-x64@1.9.2':
    optional: true

  '@biomejs/cli-win32-arm64@1.9.2':
    optional: true

  '@biomejs/cli-win32-x64@1.9.2':
    optional: true

  '@durhack/web-components@0.11.2(@types/react-dom@18.3.0)(@types/react@18.3.10)(next@14.2.14(react-dom@18.3.1(react@18.3.1))(react@18.3.1)(sass@1.79.4))(react-dom@18.3.1(react@18.3.1))(react@18.3.1)(tailwindcss@3.4.13)':
    dependencies:
      '@hookform/resolvers': 3.9.0(react-hook-form@7.53.0(react@18.3.1))
      '@radix-ui/react-accordion': 1.2.0(@types/react-dom@18.3.0)(@types/react@18.3.10)(react-dom@18.3.1(react@18.3.1))(react@18.3.1)
      '@radix-ui/react-checkbox': 1.1.2(@types/react-dom@18.3.0)(@types/react@18.3.10)(react-dom@18.3.1(react@18.3.1))(react@18.3.1)
      '@radix-ui/react-dialog': 1.1.2(@types/react-dom@18.3.0)(@types/react@18.3.10)(react-dom@18.3.1(react@18.3.1))(react@18.3.1)
      '@radix-ui/react-icons': 1.3.0(react@18.3.1)
      '@radix-ui/react-label': 2.1.0(@types/react-dom@18.3.0)(@types/react@18.3.10)(react-dom@18.3.1(react@18.3.1))(react@18.3.1)
      '@radix-ui/react-popover': 1.1.2(@types/react-dom@18.3.0)(@types/react@18.3.10)(react-dom@18.3.1(react@18.3.1))(react@18.3.1)
      '@radix-ui/react-scroll-area': 1.2.0(@types/react-dom@18.3.0)(@types/react@18.3.10)(react-dom@18.3.1(react@18.3.1))(react@18.3.1)
      '@radix-ui/react-select': 2.1.2(@types/react-dom@18.3.0)(@types/react@18.3.10)(react-dom@18.3.1(react@18.3.1))(react@18.3.1)
      '@radix-ui/react-slot': 1.1.0(@types/react@18.3.10)(react@18.3.1)
      '@radix-ui/react-tabs': 1.1.1(@types/react-dom@18.3.0)(@types/react@18.3.10)(react-dom@18.3.1(react@18.3.1))(react@18.3.1)
      '@radix-ui/react-toast': 1.2.2(@types/react-dom@18.3.0)(@types/react@18.3.10)(react-dom@18.3.1(react@18.3.1))(react@18.3.1)
      class-variance-authority: 0.7.0
      clsx: 2.1.1
      cmdk: 1.0.0(@types/react-dom@18.3.0)(@types/react@18.3.10)(react-dom@18.3.1(react@18.3.1))(react@18.3.1)
      embla-carousel-react: 8.3.0(react@18.3.1)
      lucide-react: 0.395.0(react@18.3.1)
      next: 14.2.14(react-dom@18.3.1(react@18.3.1))(react@18.3.1)(sass@1.79.4)
      react: 18.3.1
      react-dom: 18.3.1(react@18.3.1)
      react-dropzone: 14.2.9(react@18.3.1)
      react-hook-form: 7.53.0(react@18.3.1)
      react-phone-number-input: 3.4.8(react-dom@18.3.1(react@18.3.1))(react@18.3.1)
      tailwind-merge: 2.5.2
      tailwindcss-animate: 1.0.7(tailwindcss@3.4.13)
      truncate: 3.0.0
      vaul: 0.9.9(@types/react-dom@18.3.0)(@types/react@18.3.10)(react-dom@18.3.1(react@18.3.1))(react@18.3.1)
      zod: 3.23.8
    transitivePeerDependencies:
      - '@types/react'
      - '@types/react-dom'
      - tailwindcss

  '@esbuild/aix-ppc64@0.21.5':
    optional: true

  '@esbuild/aix-ppc64@0.23.1':
    optional: true

  '@esbuild/android-arm64@0.21.5':
    optional: true

  '@esbuild/android-arm64@0.23.1':
    optional: true

  '@esbuild/android-arm@0.21.5':
    optional: true

  '@esbuild/android-arm@0.23.1':
    optional: true

  '@esbuild/android-x64@0.21.5':
    optional: true

  '@esbuild/android-x64@0.23.1':
    optional: true

  '@esbuild/darwin-arm64@0.21.5':
    optional: true

  '@esbuild/darwin-arm64@0.23.1':
    optional: true

  '@esbuild/darwin-x64@0.21.5':
    optional: true

  '@esbuild/darwin-x64@0.23.1':
    optional: true

  '@esbuild/freebsd-arm64@0.21.5':
    optional: true

  '@esbuild/freebsd-arm64@0.23.1':
    optional: true

  '@esbuild/freebsd-x64@0.21.5':
    optional: true

  '@esbuild/freebsd-x64@0.23.1':
    optional: true

  '@esbuild/linux-arm64@0.21.5':
    optional: true

  '@esbuild/linux-arm64@0.23.1':
    optional: true

  '@esbuild/linux-arm@0.21.5':
    optional: true

  '@esbuild/linux-arm@0.23.1':
    optional: true

  '@esbuild/linux-ia32@0.21.5':
    optional: true

  '@esbuild/linux-ia32@0.23.1':
    optional: true

  '@esbuild/linux-loong64@0.21.5':
    optional: true

  '@esbuild/linux-loong64@0.23.1':
    optional: true

  '@esbuild/linux-mips64el@0.21.5':
    optional: true

  '@esbuild/linux-mips64el@0.23.1':
    optional: true

  '@esbuild/linux-ppc64@0.21.5':
    optional: true

  '@esbuild/linux-ppc64@0.23.1':
    optional: true

  '@esbuild/linux-riscv64@0.21.5':
    optional: true

  '@esbuild/linux-riscv64@0.23.1':
    optional: true

  '@esbuild/linux-s390x@0.21.5':
    optional: true

  '@esbuild/linux-s390x@0.23.1':
    optional: true

  '@esbuild/linux-x64@0.21.5':
    optional: true

  '@esbuild/linux-x64@0.23.1':
    optional: true

  '@esbuild/netbsd-x64@0.21.5':
    optional: true

  '@esbuild/netbsd-x64@0.23.1':
    optional: true

  '@esbuild/openbsd-arm64@0.23.1':
    optional: true

  '@esbuild/openbsd-x64@0.21.5':
    optional: true

  '@esbuild/openbsd-x64@0.23.1':
    optional: true

  '@esbuild/sunos-x64@0.21.5':
    optional: true

  '@esbuild/sunos-x64@0.23.1':
    optional: true

  '@esbuild/win32-arm64@0.21.5':
    optional: true

  '@esbuild/win32-arm64@0.23.1':
    optional: true

  '@esbuild/win32-ia32@0.21.5':
    optional: true

  '@esbuild/win32-ia32@0.23.1':
    optional: true

  '@esbuild/win32-x64@0.21.5':
    optional: true

  '@esbuild/win32-x64@0.23.1':
    optional: true

  '@eslint-community/eslint-utils@4.4.0(eslint@8.57.1)':
    dependencies:
      eslint: 8.57.1
      eslint-visitor-keys: 3.4.3

  '@eslint-community/regexpp@4.11.1': {}

  '@eslint/eslintrc@2.1.4':
    dependencies:
      ajv: 6.12.6
      debug: 4.3.7
      espree: 9.6.1
      globals: 13.24.0
      ignore: 5.3.2
      import-fresh: 3.3.0
      js-yaml: 4.1.0
      minimatch: 3.1.2
      strip-json-comments: 3.1.1
    transitivePeerDependencies:
      - supports-color

  '@eslint/js@8.57.1': {}

  '@floating-ui/core@1.6.8':
    dependencies:
      '@floating-ui/utils': 0.2.8

  '@floating-ui/dom@1.6.11':
    dependencies:
      '@floating-ui/core': 1.6.8
      '@floating-ui/utils': 0.2.8

  '@floating-ui/react-dom@2.1.2(react-dom@18.3.1(react@18.3.1))(react@18.3.1)':
    dependencies:
      '@floating-ui/dom': 1.6.11
      react: 18.3.1
      react-dom: 18.3.1(react@18.3.1)

  '@floating-ui/utils@0.2.8': {}

  '@hookform/resolvers@3.9.0(react-hook-form@7.53.0(react@18.3.1))':
    dependencies:
      react-hook-form: 7.53.0(react@18.3.1)

  '@humanwhocodes/config-array@0.13.0':
    dependencies:
      '@humanwhocodes/object-schema': 2.0.3
      debug: 4.3.7
      minimatch: 3.1.2
    transitivePeerDependencies:
      - supports-color

  '@humanwhocodes/module-importer@1.0.1': {}

  '@humanwhocodes/object-schema@2.0.3': {}

  '@isaacs/cliui@8.0.2':
    dependencies:
      string-width: 5.1.2
      string-width-cjs: string-width@4.2.3
      strip-ansi: 7.1.0
      strip-ansi-cjs: strip-ansi@6.0.1
      wrap-ansi: 8.1.0
      wrap-ansi-cjs: wrap-ansi@7.0.0

  '@jridgewell/gen-mapping@0.3.5':
    dependencies:
      '@jridgewell/set-array': 1.2.1
      '@jridgewell/sourcemap-codec': 1.5.0
      '@jridgewell/trace-mapping': 0.3.25

  '@jridgewell/resolve-uri@3.1.2': {}

  '@jridgewell/set-array@1.2.1': {}

  '@jridgewell/sourcemap-codec@1.5.0': {}

  '@jridgewell/trace-mapping@0.3.25':
    dependencies:
      '@jridgewell/resolve-uri': 3.1.2
      '@jridgewell/sourcemap-codec': 1.5.0

  '@keycloak/keycloak-admin-client@25.0.6':
    dependencies:
      camelize-ts: 3.0.0
      url-join: 5.0.0
      url-template: 3.1.1

  '@next/env@14.2.14': {}

  '@next/eslint-plugin-next@14.2.3':
    dependencies:
      glob: 10.3.10

  '@next/swc-darwin-arm64@14.2.14':
    optional: true

  '@next/swc-darwin-x64@14.2.14':
    optional: true

  '@next/swc-linux-arm64-gnu@14.2.14':
    optional: true

  '@next/swc-linux-arm64-musl@14.2.14':
    optional: true

  '@next/swc-linux-x64-gnu@14.2.14':
    optional: true

  '@next/swc-linux-x64-musl@14.2.14':
    optional: true

  '@next/swc-win32-arm64-msvc@14.2.14':
    optional: true

  '@next/swc-win32-ia32-msvc@14.2.14':
    optional: true

  '@next/swc-win32-x64-msvc@14.2.14':
    optional: true

  '@nodelib/fs.scandir@2.1.5':
    dependencies:
      '@nodelib/fs.stat': 2.0.5
      run-parallel: 1.2.0

  '@nodelib/fs.stat@2.0.5': {}

  '@nodelib/fs.walk@1.2.8':
    dependencies:
      '@nodelib/fs.scandir': 2.1.5
      fastq: 1.17.1

  '@nolyfill/is-core-module@1.0.39': {}

  '@otterhttp/accepts@3.0.0':
    dependencies:
      mime: 4.0.4
      negotiator: 0.6.3

  '@otterhttp/app@3.4.4':
    dependencies:
      '@otterhttp/cookie': 3.0.2
      '@otterhttp/errors': 0.2.1
      '@otterhttp/proxy-address': 3.0.0
      '@otterhttp/request': 3.4.2
      '@otterhttp/response': 3.4.2
      '@otterhttp/router': 3.0.0
      '@otterhttp/url': 3.0.0
      header-range-parser: 1.1.3
      regexparam: 2.0.2

  '@otterhttp/content-disposition@3.1.0':
    dependencies:
      '@otterhttp/parameters': 0.1.0

  '@otterhttp/content-type@0.4.0':
    dependencies:
      '@otterhttp/parameters': 0.1.0

  '@otterhttp/content-type@0.5.0':
    dependencies:
      '@otterhttp/parameters': 0.1.0

  '@otterhttp/cookie-signature@3.0.0': {}

  '@otterhttp/cookie@3.0.2': {}

  '@otterhttp/encode-url@3.0.0': {}

  '@otterhttp/errors@0.2.1':
    dependencies:
      module-error: 1.0.2

  '@otterhttp/etag@3.0.0': {}

  '@otterhttp/forwarded@3.0.0': {}

  '@otterhttp/parameters@0.1.0': {}

  '@otterhttp/parsec@0.2.1':
    dependencies:
      '@otterhttp/content-disposition': 3.1.0
      '@otterhttp/content-type': 0.4.0
      '@otterhttp/errors': 0.2.1
      '@otterhttp/type-is': 4.0.1
      bytes: 3.1.2
      iconv-lite: 0.6.3

  '@otterhttp/proxy-address@3.0.0':
    dependencies:
      '@otterhttp/forwarded': 3.0.0
      ipaddr.js: 2.2.0

  '@otterhttp/request@3.4.2':
    dependencies:
      '@otterhttp/accepts': 3.0.0
      '@otterhttp/content-type': 0.5.0
      '@otterhttp/cookie': 3.0.2
      '@otterhttp/proxy-address': 3.0.0
      '@otterhttp/router': 3.0.0
      '@otterhttp/type-is': 4.0.1
      '@otterhttp/url': 3.0.0
      header-range-parser: 1.1.3

  '@otterhttp/response@3.4.2':
    dependencies:
      '@otterhttp/content-disposition': 3.1.0
      '@otterhttp/content-type': 0.5.0
      '@otterhttp/cookie': 3.0.2
      '@otterhttp/encode-url': 3.0.0
      '@otterhttp/errors': 0.2.1
      '@otterhttp/request': 3.4.2
      '@otterhttp/send': 3.0.2
      '@otterhttp/vary': 0.2.0
      es-escape-html: 0.1.1
      mime: 4.0.4

  '@otterhttp/router@3.0.0': {}

  '@otterhttp/send@3.0.2':
    dependencies:
      '@otterhttp/errors': 0.2.1
      '@otterhttp/etag': 3.0.0
      mime: 4.0.4

  '@otterhttp/session@0.3.1':
    dependencies:
      nanoid: 3.3.7

  '@otterhttp/type-is@4.0.1':
    dependencies:
      '@otterhttp/content-type': 0.5.0
      mime: 4.0.4

  '@otterhttp/url@3.0.0': {}

  '@otterhttp/vary@0.2.0': {}

  '@pkgjs/parseargs@0.11.0':
    optional: true

  '@prisma/client@5.20.0(prisma@5.20.0)':
    optionalDependencies:
      prisma: 5.20.0

  '@prisma/debug@5.20.0': {}

  '@prisma/engines-version@5.20.0-12.06fc58a368dc7be9fbbbe894adf8d445d208c284': {}

  '@prisma/engines@5.20.0':
    dependencies:
      '@prisma/debug': 5.20.0
      '@prisma/engines-version': 5.20.0-12.06fc58a368dc7be9fbbbe894adf8d445d208c284
      '@prisma/fetch-engine': 5.20.0
      '@prisma/get-platform': 5.20.0

  '@prisma/fetch-engine@5.20.0':
    dependencies:
      '@prisma/debug': 5.20.0
      '@prisma/engines-version': 5.20.0-12.06fc58a368dc7be9fbbbe894adf8d445d208c284
      '@prisma/get-platform': 5.20.0

  '@prisma/get-platform@5.20.0':
    dependencies:
      '@prisma/debug': 5.20.0

  '@radix-ui/number@1.1.0': {}

  '@radix-ui/primitive@1.0.1':
    dependencies:
      '@babel/runtime': 7.25.7

  '@radix-ui/primitive@1.1.0': {}

  '@radix-ui/react-accordion@1.2.0(@types/react-dom@18.3.0)(@types/react@18.3.10)(react-dom@18.3.1(react@18.3.1))(react@18.3.1)':
    dependencies:
      '@radix-ui/primitive': 1.1.0
      '@radix-ui/react-collapsible': 1.1.0(@types/react-dom@18.3.0)(@types/react@18.3.10)(react-dom@18.3.1(react@18.3.1))(react@18.3.1)
      '@radix-ui/react-collection': 1.1.0(@types/react-dom@18.3.0)(@types/react@18.3.10)(react-dom@18.3.1(react@18.3.1))(react@18.3.1)
      '@radix-ui/react-compose-refs': 1.1.0(@types/react@18.3.10)(react@18.3.1)
      '@radix-ui/react-context': 1.1.0(@types/react@18.3.10)(react@18.3.1)
      '@radix-ui/react-direction': 1.1.0(@types/react@18.3.10)(react@18.3.1)
      '@radix-ui/react-id': 1.1.0(@types/react@18.3.10)(react@18.3.1)
      '@radix-ui/react-primitive': 2.0.0(@types/react-dom@18.3.0)(@types/react@18.3.10)(react-dom@18.3.1(react@18.3.1))(react@18.3.1)
      '@radix-ui/react-use-controllable-state': 1.1.0(@types/react@18.3.10)(react@18.3.1)
      react: 18.3.1
      react-dom: 18.3.1(react@18.3.1)
    optionalDependencies:
      '@types/react': 18.3.10
      '@types/react-dom': 18.3.0

  '@radix-ui/react-arrow@1.1.0(@types/react-dom@18.3.0)(@types/react@18.3.10)(react-dom@18.3.1(react@18.3.1))(react@18.3.1)':
    dependencies:
      '@radix-ui/react-primitive': 2.0.0(@types/react-dom@18.3.0)(@types/react@18.3.10)(react-dom@18.3.1(react@18.3.1))(react@18.3.1)
      react: 18.3.1
      react-dom: 18.3.1(react@18.3.1)
    optionalDependencies:
      '@types/react': 18.3.10
      '@types/react-dom': 18.3.0

  '@radix-ui/react-aspect-ratio@1.1.0(@types/react-dom@18.3.0)(@types/react@18.3.10)(react-dom@18.3.1(react@18.3.1))(react@18.3.1)':
    dependencies:
      '@radix-ui/react-primitive': 2.0.0(@types/react-dom@18.3.0)(@types/react@18.3.10)(react-dom@18.3.1(react@18.3.1))(react@18.3.1)
      react: 18.3.1
      react-dom: 18.3.1(react@18.3.1)
    optionalDependencies:
      '@types/react': 18.3.10
      '@types/react-dom': 18.3.0

  '@radix-ui/react-checkbox@1.1.2(@types/react-dom@18.3.0)(@types/react@18.3.10)(react-dom@18.3.1(react@18.3.1))(react@18.3.1)':
    dependencies:
      '@radix-ui/primitive': 1.1.0
      '@radix-ui/react-compose-refs': 1.1.0(@types/react@18.3.10)(react@18.3.1)
      '@radix-ui/react-context': 1.1.1(@types/react@18.3.10)(react@18.3.1)
      '@radix-ui/react-presence': 1.1.1(@types/react-dom@18.3.0)(@types/react@18.3.10)(react-dom@18.3.1(react@18.3.1))(react@18.3.1)
      '@radix-ui/react-primitive': 2.0.0(@types/react-dom@18.3.0)(@types/react@18.3.10)(react-dom@18.3.1(react@18.3.1))(react@18.3.1)
      '@radix-ui/react-use-controllable-state': 1.1.0(@types/react@18.3.10)(react@18.3.1)
      '@radix-ui/react-use-previous': 1.1.0(@types/react@18.3.10)(react@18.3.1)
      '@radix-ui/react-use-size': 1.1.0(@types/react@18.3.10)(react@18.3.1)
      react: 18.3.1
      react-dom: 18.3.1(react@18.3.1)
    optionalDependencies:
      '@types/react': 18.3.10
      '@types/react-dom': 18.3.0

  '@radix-ui/react-collapsible@1.1.0(@types/react-dom@18.3.0)(@types/react@18.3.10)(react-dom@18.3.1(react@18.3.1))(react@18.3.1)':
    dependencies:
      '@radix-ui/primitive': 1.1.0
      '@radix-ui/react-compose-refs': 1.1.0(@types/react@18.3.10)(react@18.3.1)
      '@radix-ui/react-context': 1.1.0(@types/react@18.3.10)(react@18.3.1)
      '@radix-ui/react-id': 1.1.0(@types/react@18.3.10)(react@18.3.1)
      '@radix-ui/react-presence': 1.1.0(@types/react-dom@18.3.0)(@types/react@18.3.10)(react-dom@18.3.1(react@18.3.1))(react@18.3.1)
      '@radix-ui/react-primitive': 2.0.0(@types/react-dom@18.3.0)(@types/react@18.3.10)(react-dom@18.3.1(react@18.3.1))(react@18.3.1)
      '@radix-ui/react-use-controllable-state': 1.1.0(@types/react@18.3.10)(react@18.3.1)
      '@radix-ui/react-use-layout-effect': 1.1.0(@types/react@18.3.10)(react@18.3.1)
      react: 18.3.1
      react-dom: 18.3.1(react@18.3.1)
    optionalDependencies:
      '@types/react': 18.3.10
      '@types/react-dom': 18.3.0

  '@radix-ui/react-collection@1.1.0(@types/react-dom@18.3.0)(@types/react@18.3.10)(react-dom@18.3.1(react@18.3.1))(react@18.3.1)':
    dependencies:
      '@radix-ui/react-compose-refs': 1.1.0(@types/react@18.3.10)(react@18.3.1)
      '@radix-ui/react-context': 1.1.0(@types/react@18.3.10)(react@18.3.1)
      '@radix-ui/react-primitive': 2.0.0(@types/react-dom@18.3.0)(@types/react@18.3.10)(react-dom@18.3.1(react@18.3.1))(react@18.3.1)
      '@radix-ui/react-slot': 1.1.0(@types/react@18.3.10)(react@18.3.1)
      react: 18.3.1
      react-dom: 18.3.1(react@18.3.1)
    optionalDependencies:
      '@types/react': 18.3.10
      '@types/react-dom': 18.3.0

  '@radix-ui/react-compose-refs@1.0.1(@types/react@18.3.10)(react@18.3.1)':
    dependencies:
      '@babel/runtime': 7.25.7
      react: 18.3.1
    optionalDependencies:
      '@types/react': 18.3.10

  '@radix-ui/react-compose-refs@1.1.0(@types/react@18.3.10)(react@18.3.1)':
    dependencies:
      react: 18.3.1
    optionalDependencies:
      '@types/react': 18.3.10

  '@radix-ui/react-context@1.0.1(@types/react@18.3.10)(react@18.3.1)':
    dependencies:
      '@babel/runtime': 7.25.7
      react: 18.3.1
    optionalDependencies:
      '@types/react': 18.3.10

  '@radix-ui/react-context@1.1.0(@types/react@18.3.10)(react@18.3.1)':
    dependencies:
      react: 18.3.1
    optionalDependencies:
      '@types/react': 18.3.10

  '@radix-ui/react-context@1.1.1(@types/react@18.3.10)(react@18.3.1)':
    dependencies:
      react: 18.3.1
    optionalDependencies:
      '@types/react': 18.3.10

  '@radix-ui/react-dialog@1.0.5(@types/react-dom@18.3.0)(@types/react@18.3.10)(react-dom@18.3.1(react@18.3.1))(react@18.3.1)':
    dependencies:
      '@babel/runtime': 7.25.7
      '@radix-ui/primitive': 1.0.1
      '@radix-ui/react-compose-refs': 1.0.1(@types/react@18.3.10)(react@18.3.1)
      '@radix-ui/react-context': 1.0.1(@types/react@18.3.10)(react@18.3.1)
      '@radix-ui/react-dismissable-layer': 1.0.5(@types/react-dom@18.3.0)(@types/react@18.3.10)(react-dom@18.3.1(react@18.3.1))(react@18.3.1)
      '@radix-ui/react-focus-guards': 1.0.1(@types/react@18.3.10)(react@18.3.1)
      '@radix-ui/react-focus-scope': 1.0.4(@types/react-dom@18.3.0)(@types/react@18.3.10)(react-dom@18.3.1(react@18.3.1))(react@18.3.1)
      '@radix-ui/react-id': 1.0.1(@types/react@18.3.10)(react@18.3.1)
      '@radix-ui/react-portal': 1.0.4(@types/react-dom@18.3.0)(@types/react@18.3.10)(react-dom@18.3.1(react@18.3.1))(react@18.3.1)
      '@radix-ui/react-presence': 1.0.1(@types/react-dom@18.3.0)(@types/react@18.3.10)(react-dom@18.3.1(react@18.3.1))(react@18.3.1)
      '@radix-ui/react-primitive': 1.0.3(@types/react-dom@18.3.0)(@types/react@18.3.10)(react-dom@18.3.1(react@18.3.1))(react@18.3.1)
      '@radix-ui/react-slot': 1.0.2(@types/react@18.3.10)(react@18.3.1)
      '@radix-ui/react-use-controllable-state': 1.0.1(@types/react@18.3.10)(react@18.3.1)
      aria-hidden: 1.2.4
      react: 18.3.1
      react-dom: 18.3.1(react@18.3.1)
      react-remove-scroll: 2.5.5(@types/react@18.3.10)(react@18.3.1)
    optionalDependencies:
      '@types/react': 18.3.10
      '@types/react-dom': 18.3.0

  '@radix-ui/react-dialog@1.1.2(@types/react-dom@18.3.0)(@types/react@18.3.10)(react-dom@18.3.1(react@18.3.1))(react@18.3.1)':
    dependencies:
      '@radix-ui/primitive': 1.1.0
      '@radix-ui/react-compose-refs': 1.1.0(@types/react@18.3.10)(react@18.3.1)
      '@radix-ui/react-context': 1.1.1(@types/react@18.3.10)(react@18.3.1)
      '@radix-ui/react-dismissable-layer': 1.1.1(@types/react-dom@18.3.0)(@types/react@18.3.10)(react-dom@18.3.1(react@18.3.1))(react@18.3.1)
      '@radix-ui/react-focus-guards': 1.1.1(@types/react@18.3.10)(react@18.3.1)
      '@radix-ui/react-focus-scope': 1.1.0(@types/react-dom@18.3.0)(@types/react@18.3.10)(react-dom@18.3.1(react@18.3.1))(react@18.3.1)
      '@radix-ui/react-id': 1.1.0(@types/react@18.3.10)(react@18.3.1)
      '@radix-ui/react-portal': 1.1.2(@types/react-dom@18.3.0)(@types/react@18.3.10)(react-dom@18.3.1(react@18.3.1))(react@18.3.1)
      '@radix-ui/react-presence': 1.1.1(@types/react-dom@18.3.0)(@types/react@18.3.10)(react-dom@18.3.1(react@18.3.1))(react@18.3.1)
      '@radix-ui/react-primitive': 2.0.0(@types/react-dom@18.3.0)(@types/react@18.3.10)(react-dom@18.3.1(react@18.3.1))(react@18.3.1)
      '@radix-ui/react-slot': 1.1.0(@types/react@18.3.10)(react@18.3.1)
      '@radix-ui/react-use-controllable-state': 1.1.0(@types/react@18.3.10)(react@18.3.1)
      aria-hidden: 1.2.4
      react: 18.3.1
      react-dom: 18.3.1(react@18.3.1)
      react-remove-scroll: 2.6.0(@types/react@18.3.10)(react@18.3.1)
    optionalDependencies:
      '@types/react': 18.3.10
      '@types/react-dom': 18.3.0

  '@radix-ui/react-direction@1.1.0(@types/react@18.3.10)(react@18.3.1)':
    dependencies:
      react: 18.3.1
    optionalDependencies:
      '@types/react': 18.3.10

  '@radix-ui/react-dismissable-layer@1.0.5(@types/react-dom@18.3.0)(@types/react@18.3.10)(react-dom@18.3.1(react@18.3.1))(react@18.3.1)':
    dependencies:
      '@babel/runtime': 7.25.7
      '@radix-ui/primitive': 1.0.1
      '@radix-ui/react-compose-refs': 1.0.1(@types/react@18.3.10)(react@18.3.1)
      '@radix-ui/react-primitive': 1.0.3(@types/react-dom@18.3.0)(@types/react@18.3.10)(react-dom@18.3.1(react@18.3.1))(react@18.3.1)
      '@radix-ui/react-use-callback-ref': 1.0.1(@types/react@18.3.10)(react@18.3.1)
      '@radix-ui/react-use-escape-keydown': 1.0.3(@types/react@18.3.10)(react@18.3.1)
      react: 18.3.1
      react-dom: 18.3.1(react@18.3.1)
    optionalDependencies:
      '@types/react': 18.3.10
      '@types/react-dom': 18.3.0

  '@radix-ui/react-dismissable-layer@1.1.1(@types/react-dom@18.3.0)(@types/react@18.3.10)(react-dom@18.3.1(react@18.3.1))(react@18.3.1)':
    dependencies:
      '@radix-ui/primitive': 1.1.0
      '@radix-ui/react-compose-refs': 1.1.0(@types/react@18.3.10)(react@18.3.1)
      '@radix-ui/react-primitive': 2.0.0(@types/react-dom@18.3.0)(@types/react@18.3.10)(react-dom@18.3.1(react@18.3.1))(react@18.3.1)
      '@radix-ui/react-use-callback-ref': 1.1.0(@types/react@18.3.10)(react@18.3.1)
      '@radix-ui/react-use-escape-keydown': 1.1.0(@types/react@18.3.10)(react@18.3.1)
      react: 18.3.1
      react-dom: 18.3.1(react@18.3.1)
    optionalDependencies:
      '@types/react': 18.3.10
      '@types/react-dom': 18.3.0

  '@radix-ui/react-focus-guards@1.0.1(@types/react@18.3.10)(react@18.3.1)':
    dependencies:
      '@babel/runtime': 7.25.7
      react: 18.3.1
    optionalDependencies:
      '@types/react': 18.3.10

  '@radix-ui/react-focus-guards@1.1.1(@types/react@18.3.10)(react@18.3.1)':
    dependencies:
      react: 18.3.1
    optionalDependencies:
      '@types/react': 18.3.10

  '@radix-ui/react-focus-scope@1.0.4(@types/react-dom@18.3.0)(@types/react@18.3.10)(react-dom@18.3.1(react@18.3.1))(react@18.3.1)':
    dependencies:
      '@babel/runtime': 7.25.7
      '@radix-ui/react-compose-refs': 1.0.1(@types/react@18.3.10)(react@18.3.1)
      '@radix-ui/react-primitive': 1.0.3(@types/react-dom@18.3.0)(@types/react@18.3.10)(react-dom@18.3.1(react@18.3.1))(react@18.3.1)
      '@radix-ui/react-use-callback-ref': 1.0.1(@types/react@18.3.10)(react@18.3.1)
      react: 18.3.1
      react-dom: 18.3.1(react@18.3.1)
    optionalDependencies:
      '@types/react': 18.3.10
      '@types/react-dom': 18.3.0

  '@radix-ui/react-focus-scope@1.1.0(@types/react-dom@18.3.0)(@types/react@18.3.10)(react-dom@18.3.1(react@18.3.1))(react@18.3.1)':
    dependencies:
      '@radix-ui/react-compose-refs': 1.1.0(@types/react@18.3.10)(react@18.3.1)
      '@radix-ui/react-primitive': 2.0.0(@types/react-dom@18.3.0)(@types/react@18.3.10)(react-dom@18.3.1(react@18.3.1))(react@18.3.1)
      '@radix-ui/react-use-callback-ref': 1.1.0(@types/react@18.3.10)(react@18.3.1)
      react: 18.3.1
      react-dom: 18.3.1(react@18.3.1)
    optionalDependencies:
      '@types/react': 18.3.10
      '@types/react-dom': 18.3.0

  '@radix-ui/react-icons@1.3.0(react@18.3.1)':
    dependencies:
      react: 18.3.1

  '@radix-ui/react-id@1.0.1(@types/react@18.3.10)(react@18.3.1)':
    dependencies:
      '@babel/runtime': 7.25.7
      '@radix-ui/react-use-layout-effect': 1.0.1(@types/react@18.3.10)(react@18.3.1)
      react: 18.3.1
    optionalDependencies:
      '@types/react': 18.3.10

  '@radix-ui/react-id@1.1.0(@types/react@18.3.10)(react@18.3.1)':
    dependencies:
      '@radix-ui/react-use-layout-effect': 1.1.0(@types/react@18.3.10)(react@18.3.1)
      react: 18.3.1
    optionalDependencies:
      '@types/react': 18.3.10

  '@radix-ui/react-label@2.1.0(@types/react-dom@18.3.0)(@types/react@18.3.10)(react-dom@18.3.1(react@18.3.1))(react@18.3.1)':
    dependencies:
      '@radix-ui/react-primitive': 2.0.0(@types/react-dom@18.3.0)(@types/react@18.3.10)(react-dom@18.3.1(react@18.3.1))(react@18.3.1)
      react: 18.3.1
      react-dom: 18.3.1(react@18.3.1)
    optionalDependencies:
      '@types/react': 18.3.10
      '@types/react-dom': 18.3.0

  '@radix-ui/react-popover@1.1.2(@types/react-dom@18.3.0)(@types/react@18.3.10)(react-dom@18.3.1(react@18.3.1))(react@18.3.1)':
    dependencies:
      '@radix-ui/primitive': 1.1.0
      '@radix-ui/react-compose-refs': 1.1.0(@types/react@18.3.10)(react@18.3.1)
      '@radix-ui/react-context': 1.1.1(@types/react@18.3.10)(react@18.3.1)
      '@radix-ui/react-dismissable-layer': 1.1.1(@types/react-dom@18.3.0)(@types/react@18.3.10)(react-dom@18.3.1(react@18.3.1))(react@18.3.1)
      '@radix-ui/react-focus-guards': 1.1.1(@types/react@18.3.10)(react@18.3.1)
      '@radix-ui/react-focus-scope': 1.1.0(@types/react-dom@18.3.0)(@types/react@18.3.10)(react-dom@18.3.1(react@18.3.1))(react@18.3.1)
      '@radix-ui/react-id': 1.1.0(@types/react@18.3.10)(react@18.3.1)
      '@radix-ui/react-popper': 1.2.0(@types/react-dom@18.3.0)(@types/react@18.3.10)(react-dom@18.3.1(react@18.3.1))(react@18.3.1)
      '@radix-ui/react-portal': 1.1.2(@types/react-dom@18.3.0)(@types/react@18.3.10)(react-dom@18.3.1(react@18.3.1))(react@18.3.1)
      '@radix-ui/react-presence': 1.1.1(@types/react-dom@18.3.0)(@types/react@18.3.10)(react-dom@18.3.1(react@18.3.1))(react@18.3.1)
      '@radix-ui/react-primitive': 2.0.0(@types/react-dom@18.3.0)(@types/react@18.3.10)(react-dom@18.3.1(react@18.3.1))(react@18.3.1)
      '@radix-ui/react-slot': 1.1.0(@types/react@18.3.10)(react@18.3.1)
      '@radix-ui/react-use-controllable-state': 1.1.0(@types/react@18.3.10)(react@18.3.1)
      aria-hidden: 1.2.4
      react: 18.3.1
      react-dom: 18.3.1(react@18.3.1)
      react-remove-scroll: 2.6.0(@types/react@18.3.10)(react@18.3.1)
    optionalDependencies:
      '@types/react': 18.3.10
      '@types/react-dom': 18.3.0

  '@radix-ui/react-popper@1.2.0(@types/react-dom@18.3.0)(@types/react@18.3.10)(react-dom@18.3.1(react@18.3.1))(react@18.3.1)':
    dependencies:
      '@floating-ui/react-dom': 2.1.2(react-dom@18.3.1(react@18.3.1))(react@18.3.1)
      '@radix-ui/react-arrow': 1.1.0(@types/react-dom@18.3.0)(@types/react@18.3.10)(react-dom@18.3.1(react@18.3.1))(react@18.3.1)
      '@radix-ui/react-compose-refs': 1.1.0(@types/react@18.3.10)(react@18.3.1)
      '@radix-ui/react-context': 1.1.0(@types/react@18.3.10)(react@18.3.1)
      '@radix-ui/react-primitive': 2.0.0(@types/react-dom@18.3.0)(@types/react@18.3.10)(react-dom@18.3.1(react@18.3.1))(react@18.3.1)
      '@radix-ui/react-use-callback-ref': 1.1.0(@types/react@18.3.10)(react@18.3.1)
      '@radix-ui/react-use-layout-effect': 1.1.0(@types/react@18.3.10)(react@18.3.1)
      '@radix-ui/react-use-rect': 1.1.0(@types/react@18.3.10)(react@18.3.1)
      '@radix-ui/react-use-size': 1.1.0(@types/react@18.3.10)(react@18.3.1)
      '@radix-ui/rect': 1.1.0
      react: 18.3.1
      react-dom: 18.3.1(react@18.3.1)
    optionalDependencies:
      '@types/react': 18.3.10
      '@types/react-dom': 18.3.0

  '@radix-ui/react-portal@1.0.4(@types/react-dom@18.3.0)(@types/react@18.3.10)(react-dom@18.3.1(react@18.3.1))(react@18.3.1)':
    dependencies:
      '@babel/runtime': 7.25.7
      '@radix-ui/react-primitive': 1.0.3(@types/react-dom@18.3.0)(@types/react@18.3.10)(react-dom@18.3.1(react@18.3.1))(react@18.3.1)
      react: 18.3.1
      react-dom: 18.3.1(react@18.3.1)
    optionalDependencies:
      '@types/react': 18.3.10
      '@types/react-dom': 18.3.0

  '@radix-ui/react-portal@1.1.2(@types/react-dom@18.3.0)(@types/react@18.3.10)(react-dom@18.3.1(react@18.3.1))(react@18.3.1)':
    dependencies:
      '@radix-ui/react-primitive': 2.0.0(@types/react-dom@18.3.0)(@types/react@18.3.10)(react-dom@18.3.1(react@18.3.1))(react@18.3.1)
      '@radix-ui/react-use-layout-effect': 1.1.0(@types/react@18.3.10)(react@18.3.1)
      react: 18.3.1
      react-dom: 18.3.1(react@18.3.1)
    optionalDependencies:
      '@types/react': 18.3.10
      '@types/react-dom': 18.3.0

  '@radix-ui/react-presence@1.0.1(@types/react-dom@18.3.0)(@types/react@18.3.10)(react-dom@18.3.1(react@18.3.1))(react@18.3.1)':
    dependencies:
      '@babel/runtime': 7.25.7
      '@radix-ui/react-compose-refs': 1.0.1(@types/react@18.3.10)(react@18.3.1)
      '@radix-ui/react-use-layout-effect': 1.0.1(@types/react@18.3.10)(react@18.3.1)
      react: 18.3.1
      react-dom: 18.3.1(react@18.3.1)
    optionalDependencies:
      '@types/react': 18.3.10
      '@types/react-dom': 18.3.0

  '@radix-ui/react-presence@1.1.0(@types/react-dom@18.3.0)(@types/react@18.3.10)(react-dom@18.3.1(react@18.3.1))(react@18.3.1)':
    dependencies:
      '@radix-ui/react-compose-refs': 1.1.0(@types/react@18.3.10)(react@18.3.1)
      '@radix-ui/react-use-layout-effect': 1.1.0(@types/react@18.3.10)(react@18.3.1)
      react: 18.3.1
      react-dom: 18.3.1(react@18.3.1)
    optionalDependencies:
      '@types/react': 18.3.10
      '@types/react-dom': 18.3.0

  '@radix-ui/react-presence@1.1.1(@types/react-dom@18.3.0)(@types/react@18.3.10)(react-dom@18.3.1(react@18.3.1))(react@18.3.1)':
    dependencies:
      '@radix-ui/react-compose-refs': 1.1.0(@types/react@18.3.10)(react@18.3.1)
      '@radix-ui/react-use-layout-effect': 1.1.0(@types/react@18.3.10)(react@18.3.1)
      react: 18.3.1
      react-dom: 18.3.1(react@18.3.1)
    optionalDependencies:
      '@types/react': 18.3.10
      '@types/react-dom': 18.3.0

  '@radix-ui/react-primitive@1.0.3(@types/react-dom@18.3.0)(@types/react@18.3.10)(react-dom@18.3.1(react@18.3.1))(react@18.3.1)':
    dependencies:
      '@babel/runtime': 7.25.7
      '@radix-ui/react-slot': 1.0.2(@types/react@18.3.10)(react@18.3.1)
      react: 18.3.1
      react-dom: 18.3.1(react@18.3.1)
    optionalDependencies:
      '@types/react': 18.3.10
      '@types/react-dom': 18.3.0

  '@radix-ui/react-primitive@2.0.0(@types/react-dom@18.3.0)(@types/react@18.3.10)(react-dom@18.3.1(react@18.3.1))(react@18.3.1)':
    dependencies:
      '@radix-ui/react-slot': 1.1.0(@types/react@18.3.10)(react@18.3.1)
      react: 18.3.1
      react-dom: 18.3.1(react@18.3.1)
    optionalDependencies:
      '@types/react': 18.3.10
      '@types/react-dom': 18.3.0

  '@radix-ui/react-roving-focus@1.1.0(@types/react-dom@18.3.0)(@types/react@18.3.10)(react-dom@18.3.1(react@18.3.1))(react@18.3.1)':
    dependencies:
      '@radix-ui/primitive': 1.1.0
      '@radix-ui/react-collection': 1.1.0(@types/react-dom@18.3.0)(@types/react@18.3.10)(react-dom@18.3.1(react@18.3.1))(react@18.3.1)
      '@radix-ui/react-compose-refs': 1.1.0(@types/react@18.3.10)(react@18.3.1)
      '@radix-ui/react-context': 1.1.0(@types/react@18.3.10)(react@18.3.1)
      '@radix-ui/react-direction': 1.1.0(@types/react@18.3.10)(react@18.3.1)
      '@radix-ui/react-id': 1.1.0(@types/react@18.3.10)(react@18.3.1)
      '@radix-ui/react-primitive': 2.0.0(@types/react-dom@18.3.0)(@types/react@18.3.10)(react-dom@18.3.1(react@18.3.1))(react@18.3.1)
      '@radix-ui/react-use-callback-ref': 1.1.0(@types/react@18.3.10)(react@18.3.1)
      '@radix-ui/react-use-controllable-state': 1.1.0(@types/react@18.3.10)(react@18.3.1)
      react: 18.3.1
      react-dom: 18.3.1(react@18.3.1)
    optionalDependencies:
      '@types/react': 18.3.10
      '@types/react-dom': 18.3.0

  '@radix-ui/react-scroll-area@1.2.0(@types/react-dom@18.3.0)(@types/react@18.3.10)(react-dom@18.3.1(react@18.3.1))(react@18.3.1)':
    dependencies:
      '@radix-ui/number': 1.1.0
      '@radix-ui/primitive': 1.1.0
      '@radix-ui/react-compose-refs': 1.1.0(@types/react@18.3.10)(react@18.3.1)
      '@radix-ui/react-context': 1.1.1(@types/react@18.3.10)(react@18.3.1)
      '@radix-ui/react-direction': 1.1.0(@types/react@18.3.10)(react@18.3.1)
      '@radix-ui/react-presence': 1.1.1(@types/react-dom@18.3.0)(@types/react@18.3.10)(react-dom@18.3.1(react@18.3.1))(react@18.3.1)
      '@radix-ui/react-primitive': 2.0.0(@types/react-dom@18.3.0)(@types/react@18.3.10)(react-dom@18.3.1(react@18.3.1))(react@18.3.1)
      '@radix-ui/react-use-callback-ref': 1.1.0(@types/react@18.3.10)(react@18.3.1)
      '@radix-ui/react-use-layout-effect': 1.1.0(@types/react@18.3.10)(react@18.3.1)
      react: 18.3.1
      react-dom: 18.3.1(react@18.3.1)
    optionalDependencies:
      '@types/react': 18.3.10
      '@types/react-dom': 18.3.0

  '@radix-ui/react-select@2.1.2(@types/react-dom@18.3.0)(@types/react@18.3.10)(react-dom@18.3.1(react@18.3.1))(react@18.3.1)':
    dependencies:
      '@radix-ui/number': 1.1.0
      '@radix-ui/primitive': 1.1.0
      '@radix-ui/react-collection': 1.1.0(@types/react-dom@18.3.0)(@types/react@18.3.10)(react-dom@18.3.1(react@18.3.1))(react@18.3.1)
      '@radix-ui/react-compose-refs': 1.1.0(@types/react@18.3.10)(react@18.3.1)
      '@radix-ui/react-context': 1.1.1(@types/react@18.3.10)(react@18.3.1)
      '@radix-ui/react-direction': 1.1.0(@types/react@18.3.10)(react@18.3.1)
      '@radix-ui/react-dismissable-layer': 1.1.1(@types/react-dom@18.3.0)(@types/react@18.3.10)(react-dom@18.3.1(react@18.3.1))(react@18.3.1)
      '@radix-ui/react-focus-guards': 1.1.1(@types/react@18.3.10)(react@18.3.1)
      '@radix-ui/react-focus-scope': 1.1.0(@types/react-dom@18.3.0)(@types/react@18.3.10)(react-dom@18.3.1(react@18.3.1))(react@18.3.1)
      '@radix-ui/react-id': 1.1.0(@types/react@18.3.10)(react@18.3.1)
      '@radix-ui/react-popper': 1.2.0(@types/react-dom@18.3.0)(@types/react@18.3.10)(react-dom@18.3.1(react@18.3.1))(react@18.3.1)
      '@radix-ui/react-portal': 1.1.2(@types/react-dom@18.3.0)(@types/react@18.3.10)(react-dom@18.3.1(react@18.3.1))(react@18.3.1)
      '@radix-ui/react-primitive': 2.0.0(@types/react-dom@18.3.0)(@types/react@18.3.10)(react-dom@18.3.1(react@18.3.1))(react@18.3.1)
      '@radix-ui/react-slot': 1.1.0(@types/react@18.3.10)(react@18.3.1)
      '@radix-ui/react-use-callback-ref': 1.1.0(@types/react@18.3.10)(react@18.3.1)
      '@radix-ui/react-use-controllable-state': 1.1.0(@types/react@18.3.10)(react@18.3.1)
      '@radix-ui/react-use-layout-effect': 1.1.0(@types/react@18.3.10)(react@18.3.1)
      '@radix-ui/react-use-previous': 1.1.0(@types/react@18.3.10)(react@18.3.1)
      '@radix-ui/react-visually-hidden': 1.1.0(@types/react-dom@18.3.0)(@types/react@18.3.10)(react-dom@18.3.1(react@18.3.1))(react@18.3.1)
      aria-hidden: 1.2.4
      react: 18.3.1
      react-dom: 18.3.1(react@18.3.1)
      react-remove-scroll: 2.6.0(@types/react@18.3.10)(react@18.3.1)
    optionalDependencies:
      '@types/react': 18.3.10
      '@types/react-dom': 18.3.0

  '@radix-ui/react-slot@1.0.2(@types/react@18.3.10)(react@18.3.1)':
    dependencies:
      '@babel/runtime': 7.25.7
      '@radix-ui/react-compose-refs': 1.0.1(@types/react@18.3.10)(react@18.3.1)
      react: 18.3.1
    optionalDependencies:
      '@types/react': 18.3.10

  '@radix-ui/react-slot@1.1.0(@types/react@18.3.10)(react@18.3.1)':
    dependencies:
      '@radix-ui/react-compose-refs': 1.1.0(@types/react@18.3.10)(react@18.3.1)
      react: 18.3.1
    optionalDependencies:
      '@types/react': 18.3.10

  '@radix-ui/react-tabs@1.1.1(@types/react-dom@18.3.0)(@types/react@18.3.10)(react-dom@18.3.1(react@18.3.1))(react@18.3.1)':
    dependencies:
      '@radix-ui/primitive': 1.1.0
      '@radix-ui/react-context': 1.1.1(@types/react@18.3.10)(react@18.3.1)
      '@radix-ui/react-direction': 1.1.0(@types/react@18.3.10)(react@18.3.1)
      '@radix-ui/react-id': 1.1.0(@types/react@18.3.10)(react@18.3.1)
      '@radix-ui/react-presence': 1.1.1(@types/react-dom@18.3.0)(@types/react@18.3.10)(react-dom@18.3.1(react@18.3.1))(react@18.3.1)
      '@radix-ui/react-primitive': 2.0.0(@types/react-dom@18.3.0)(@types/react@18.3.10)(react-dom@18.3.1(react@18.3.1))(react@18.3.1)
      '@radix-ui/react-roving-focus': 1.1.0(@types/react-dom@18.3.0)(@types/react@18.3.10)(react-dom@18.3.1(react@18.3.1))(react@18.3.1)
      '@radix-ui/react-use-controllable-state': 1.1.0(@types/react@18.3.10)(react@18.3.1)
      react: 18.3.1
      react-dom: 18.3.1(react@18.3.1)
    optionalDependencies:
      '@types/react': 18.3.10
      '@types/react-dom': 18.3.0

  '@radix-ui/react-toast@1.2.2(@types/react-dom@18.3.0)(@types/react@18.3.10)(react-dom@18.3.1(react@18.3.1))(react@18.3.1)':
    dependencies:
      '@radix-ui/primitive': 1.1.0
      '@radix-ui/react-collection': 1.1.0(@types/react-dom@18.3.0)(@types/react@18.3.10)(react-dom@18.3.1(react@18.3.1))(react@18.3.1)
      '@radix-ui/react-compose-refs': 1.1.0(@types/react@18.3.10)(react@18.3.1)
      '@radix-ui/react-context': 1.1.1(@types/react@18.3.10)(react@18.3.1)
      '@radix-ui/react-dismissable-layer': 1.1.1(@types/react-dom@18.3.0)(@types/react@18.3.10)(react-dom@18.3.1(react@18.3.1))(react@18.3.1)
      '@radix-ui/react-portal': 1.1.2(@types/react-dom@18.3.0)(@types/react@18.3.10)(react-dom@18.3.1(react@18.3.1))(react@18.3.1)
      '@radix-ui/react-presence': 1.1.1(@types/react-dom@18.3.0)(@types/react@18.3.10)(react-dom@18.3.1(react@18.3.1))(react@18.3.1)
      '@radix-ui/react-primitive': 2.0.0(@types/react-dom@18.3.0)(@types/react@18.3.10)(react-dom@18.3.1(react@18.3.1))(react@18.3.1)
      '@radix-ui/react-use-callback-ref': 1.1.0(@types/react@18.3.10)(react@18.3.1)
      '@radix-ui/react-use-controllable-state': 1.1.0(@types/react@18.3.10)(react@18.3.1)
      '@radix-ui/react-use-layout-effect': 1.1.0(@types/react@18.3.10)(react@18.3.1)
      '@radix-ui/react-visually-hidden': 1.1.0(@types/react-dom@18.3.0)(@types/react@18.3.10)(react-dom@18.3.1(react@18.3.1))(react@18.3.1)
      react: 18.3.1
      react-dom: 18.3.1(react@18.3.1)
    optionalDependencies:
      '@types/react': 18.3.10
      '@types/react-dom': 18.3.0

  '@radix-ui/react-use-callback-ref@1.0.1(@types/react@18.3.10)(react@18.3.1)':
    dependencies:
      '@babel/runtime': 7.25.7
      react: 18.3.1
    optionalDependencies:
      '@types/react': 18.3.10

  '@radix-ui/react-use-callback-ref@1.1.0(@types/react@18.3.10)(react@18.3.1)':
    dependencies:
      react: 18.3.1
    optionalDependencies:
      '@types/react': 18.3.10

  '@radix-ui/react-use-controllable-state@1.0.1(@types/react@18.3.10)(react@18.3.1)':
    dependencies:
      '@babel/runtime': 7.25.7
      '@radix-ui/react-use-callback-ref': 1.0.1(@types/react@18.3.10)(react@18.3.1)
      react: 18.3.1
    optionalDependencies:
      '@types/react': 18.3.10

  '@radix-ui/react-use-controllable-state@1.1.0(@types/react@18.3.10)(react@18.3.1)':
    dependencies:
      '@radix-ui/react-use-callback-ref': 1.1.0(@types/react@18.3.10)(react@18.3.1)
      react: 18.3.1
    optionalDependencies:
      '@types/react': 18.3.10

  '@radix-ui/react-use-escape-keydown@1.0.3(@types/react@18.3.10)(react@18.3.1)':
    dependencies:
      '@babel/runtime': 7.25.7
      '@radix-ui/react-use-callback-ref': 1.0.1(@types/react@18.3.10)(react@18.3.1)
      react: 18.3.1
    optionalDependencies:
      '@types/react': 18.3.10

  '@radix-ui/react-use-escape-keydown@1.1.0(@types/react@18.3.10)(react@18.3.1)':
    dependencies:
      '@radix-ui/react-use-callback-ref': 1.1.0(@types/react@18.3.10)(react@18.3.1)
      react: 18.3.1
    optionalDependencies:
      '@types/react': 18.3.10

  '@radix-ui/react-use-layout-effect@1.0.1(@types/react@18.3.10)(react@18.3.1)':
    dependencies:
      '@babel/runtime': 7.25.7
      react: 18.3.1
    optionalDependencies:
      '@types/react': 18.3.10

  '@radix-ui/react-use-layout-effect@1.1.0(@types/react@18.3.10)(react@18.3.1)':
    dependencies:
      react: 18.3.1
    optionalDependencies:
      '@types/react': 18.3.10

  '@radix-ui/react-use-previous@1.1.0(@types/react@18.3.10)(react@18.3.1)':
    dependencies:
      react: 18.3.1
    optionalDependencies:
      '@types/react': 18.3.10

  '@radix-ui/react-use-rect@1.1.0(@types/react@18.3.10)(react@18.3.1)':
    dependencies:
      '@radix-ui/rect': 1.1.0
      react: 18.3.1
    optionalDependencies:
      '@types/react': 18.3.10

  '@radix-ui/react-use-size@1.1.0(@types/react@18.3.10)(react@18.3.1)':
    dependencies:
      '@radix-ui/react-use-layout-effect': 1.1.0(@types/react@18.3.10)(react@18.3.1)
      react: 18.3.1
    optionalDependencies:
      '@types/react': 18.3.10

  '@radix-ui/react-visually-hidden@1.1.0(@types/react-dom@18.3.0)(@types/react@18.3.10)(react-dom@18.3.1(react@18.3.1))(react@18.3.1)':
    dependencies:
      '@radix-ui/react-primitive': 2.0.0(@types/react-dom@18.3.0)(@types/react@18.3.10)(react-dom@18.3.1(react@18.3.1))(react@18.3.1)
      react: 18.3.1
      react-dom: 18.3.1(react@18.3.1)
    optionalDependencies:
      '@types/react': 18.3.10
      '@types/react-dom': 18.3.0

  '@radix-ui/rect@1.1.0': {}

  '@rollup/rollup-android-arm-eabi@4.22.5':
    optional: true

  '@rollup/rollup-android-arm64@4.22.5':
    optional: true

  '@rollup/rollup-darwin-arm64@4.22.5':
    optional: true

  '@rollup/rollup-darwin-x64@4.22.5':
    optional: true

  '@rollup/rollup-linux-arm-gnueabihf@4.22.5':
    optional: true

  '@rollup/rollup-linux-arm-musleabihf@4.22.5':
    optional: true

  '@rollup/rollup-linux-arm64-gnu@4.22.5':
    optional: true

  '@rollup/rollup-linux-arm64-musl@4.22.5':
    optional: true

  '@rollup/rollup-linux-powerpc64le-gnu@4.22.5':
    optional: true

  '@rollup/rollup-linux-riscv64-gnu@4.22.5':
    optional: true

  '@rollup/rollup-linux-s390x-gnu@4.22.5':
    optional: true

  '@rollup/rollup-linux-x64-gnu@4.22.5':
    optional: true

  '@rollup/rollup-linux-x64-musl@4.22.5':
    optional: true

  '@rollup/rollup-win32-arm64-msvc@4.22.5':
    optional: true

  '@rollup/rollup-win32-ia32-msvc@4.22.5':
    optional: true

  '@rollup/rollup-win32-x64-msvc@4.22.5':
    optional: true

  '@rtsao/scc@1.1.0': {}

  '@rushstack/eslint-patch@1.10.4': {}

  '@sec-ant/readable-stream@0.4.1': {}

  '@swc/counter@0.1.3': {}

  '@swc/helpers@0.5.5':
    dependencies:
      '@swc/counter': 0.1.3
      tslib: 2.7.0

  '@tinyhttp/vary@0.1.3': {}

  '@tokenizer/token@0.3.0': {}

  '@types/estree@1.0.6': {}

  '@types/json5@0.0.29': {}

  '@types/node@22.7.4':
    dependencies:
      undici-types: 6.19.8

  '@types/prop-types@15.7.13': {}

  '@types/react-dom@18.3.0':
    dependencies:
      '@types/react': 18.3.10

  '@types/react@18.3.10':
    dependencies:
      '@types/prop-types': 15.7.13
      csstype: 3.1.3

  '@typescript-eslint/parser@7.2.0(eslint@8.57.1)(typescript@5.6.2)':
    dependencies:
      '@typescript-eslint/scope-manager': 7.2.0
      '@typescript-eslint/types': 7.2.0
      '@typescript-eslint/typescript-estree': 7.2.0(typescript@5.6.2)
      '@typescript-eslint/visitor-keys': 7.2.0
      debug: 4.3.7
      eslint: 8.57.1
    optionalDependencies:
      typescript: 5.6.2
    transitivePeerDependencies:
      - supports-color

  '@typescript-eslint/scope-manager@7.2.0':
    dependencies:
      '@typescript-eslint/types': 7.2.0
      '@typescript-eslint/visitor-keys': 7.2.0

  '@typescript-eslint/types@7.2.0': {}

  '@typescript-eslint/typescript-estree@7.2.0(typescript@5.6.2)':
    dependencies:
      '@typescript-eslint/types': 7.2.0
      '@typescript-eslint/visitor-keys': 7.2.0
      debug: 4.3.7
      globby: 11.1.0
      is-glob: 4.0.3
      minimatch: 9.0.3
      semver: 7.6.3
      ts-api-utils: 1.3.0(typescript@5.6.2)
    optionalDependencies:
      typescript: 5.6.2
    transitivePeerDependencies:
      - supports-color

  '@typescript-eslint/visitor-keys@7.2.0':
    dependencies:
      '@typescript-eslint/types': 7.2.0
      eslint-visitor-keys: 3.4.3

  '@ungap/structured-clone@1.2.0': {}

  '@vitest/expect@2.1.1':
    dependencies:
      '@vitest/spy': 2.1.1
      '@vitest/utils': 2.1.1
      chai: 5.1.1
      tinyrainbow: 1.2.0

  '@vitest/mocker@2.1.1(@vitest/spy@2.1.1)(vite@5.4.8(@types/node@22.7.4)(sass@1.79.4))':
    dependencies:
      '@vitest/spy': 2.1.1
      estree-walker: 3.0.3
      magic-string: 0.30.11
    optionalDependencies:
      vite: 5.4.8(@types/node@22.7.4)(sass@1.79.4)

  '@vitest/pretty-format@2.1.1':
    dependencies:
      tinyrainbow: 1.2.0

  '@vitest/runner@2.1.1':
    dependencies:
      '@vitest/utils': 2.1.1
      pathe: 1.1.2

  '@vitest/snapshot@2.1.1':
    dependencies:
      '@vitest/pretty-format': 2.1.1
      magic-string: 0.30.11
      pathe: 1.1.2

  '@vitest/spy@2.1.1':
    dependencies:
      tinyspy: 3.0.2

  '@vitest/utils@2.1.1':
    dependencies:
      '@vitest/pretty-format': 2.1.1
      loupe: 3.1.1
      tinyrainbow: 1.2.0

  acorn-jsx@5.3.2(acorn@8.12.1):
    dependencies:
      acorn: 8.12.1

  acorn@8.12.1: {}

  ajv@6.12.6:
    dependencies:
      fast-deep-equal: 3.1.3
      fast-json-stable-stringify: 2.1.0
      json-schema-traverse: 0.4.1
      uri-js: 4.4.1

  ansi-regex@5.0.1: {}

  ansi-regex@6.1.0: {}

  ansi-styles@4.3.0:
    dependencies:
      color-convert: 2.0.1

  ansi-styles@6.2.1: {}

  any-promise@1.3.0: {}

  anymatch@3.1.3:
    dependencies:
      normalize-path: 3.0.0
      picomatch: 2.3.1

  arg@5.0.2: {}

  argparse@2.0.1: {}

  aria-hidden@1.2.4:
    dependencies:
      tslib: 2.7.0

  aria-query@5.1.3:
    dependencies:
      deep-equal: 2.2.3

  array-buffer-byte-length@1.0.1:
    dependencies:
      call-bind: 1.0.7
      is-array-buffer: 3.0.4

  array-includes@3.1.8:
    dependencies:
      call-bind: 1.0.7
      define-properties: 1.2.1
      es-abstract: 1.23.3
      es-object-atoms: 1.0.0
      get-intrinsic: 1.2.4
      is-string: 1.0.7

  array-union@2.1.0: {}

  array.prototype.findlast@1.2.5:
    dependencies:
      call-bind: 1.0.7
      define-properties: 1.2.1
      es-abstract: 1.23.3
      es-errors: 1.3.0
      es-object-atoms: 1.0.0
      es-shim-unscopables: 1.0.2

  array.prototype.findlastindex@1.2.5:
    dependencies:
      call-bind: 1.0.7
      define-properties: 1.2.1
      es-abstract: 1.23.3
      es-errors: 1.3.0
      es-object-atoms: 1.0.0
      es-shim-unscopables: 1.0.2

  array.prototype.flat@1.3.2:
    dependencies:
      call-bind: 1.0.7
      define-properties: 1.2.1
      es-abstract: 1.23.3
      es-shim-unscopables: 1.0.2

  array.prototype.flatmap@1.3.2:
    dependencies:
      call-bind: 1.0.7
      define-properties: 1.2.1
      es-abstract: 1.23.3
      es-shim-unscopables: 1.0.2

  array.prototype.tosorted@1.1.4:
    dependencies:
      call-bind: 1.0.7
      define-properties: 1.2.1
      es-abstract: 1.23.3
      es-errors: 1.3.0
      es-shim-unscopables: 1.0.2

  arraybuffer.prototype.slice@1.0.3:
    dependencies:
      array-buffer-byte-length: 1.0.1
      call-bind: 1.0.7
      define-properties: 1.2.1
      es-abstract: 1.23.3
      es-errors: 1.3.0
      get-intrinsic: 1.2.4
      is-array-buffer: 3.0.4
      is-shared-array-buffer: 1.0.3

  assertion-error@2.0.1: {}

  ast-types-flow@0.0.8: {}

  asynckit@0.4.0: {}

  attr-accept@2.2.2: {}

  autoprefixer@10.4.20(postcss@8.4.47):
    dependencies:
      browserslist: 4.24.0
      caniuse-lite: 1.0.30001664
      fraction.js: 4.3.7
      normalize-range: 0.1.2
      picocolors: 1.1.0
      postcss: 8.4.47
      postcss-value-parser: 4.2.0

  available-typed-arrays@1.0.7:
    dependencies:
      possible-typed-array-names: 1.0.0

  axe-core@4.10.0: {}

  axios@1.7.7:
    dependencies:
      follow-redirects: 1.15.9
      form-data: 4.0.0
      proxy-from-env: 1.1.0
    transitivePeerDependencies:
      - debug

  axobject-query@4.1.0: {}

  balanced-match@1.0.2: {}

  base-64@1.0.0: {}

  binary-extensions@2.3.0: {}

  brace-expansion@1.1.11:
    dependencies:
      balanced-match: 1.0.2
      concat-map: 0.0.1

  brace-expansion@2.0.1:
    dependencies:
      balanced-match: 1.0.2

  braces@3.0.3:
    dependencies:
      fill-range: 7.1.1

  browserslist@4.24.0:
    dependencies:
      caniuse-lite: 1.0.30001664
      electron-to-chromium: 1.5.29
      node-releases: 2.0.18
      update-browserslist-db: 1.1.1(browserslist@4.24.0)

  bundle-require@5.0.0(esbuild@0.23.1):
    dependencies:
      esbuild: 0.23.1
      load-tsconfig: 0.2.5

  busboy@1.6.0:
    dependencies:
      streamsearch: 1.1.0

  bytes@3.1.2: {}

  cac@6.7.14: {}

  call-bind@1.0.7:
    dependencies:
      es-define-property: 1.0.0
      es-errors: 1.3.0
      function-bind: 1.1.2
      get-intrinsic: 1.2.4
      set-function-length: 1.2.2

  callsites@3.1.0: {}

  camelcase-css@2.0.1: {}

  camelize-ts@3.0.0: {}

  caniuse-lite@1.0.30001664: {}

  chai@5.1.1:
    dependencies:
      assertion-error: 2.0.1
      check-error: 2.1.1
      deep-eql: 5.0.2
      loupe: 3.1.1
      pathval: 2.0.0

  chalk@4.1.2:
    dependencies:
      ansi-styles: 4.3.0
      supports-color: 7.2.0

  check-error@2.1.1: {}

  chokidar@3.6.0:
    dependencies:
      anymatch: 3.1.3
      braces: 3.0.3
      glob-parent: 5.1.2
      is-binary-path: 2.1.0
      is-glob: 4.0.3
      normalize-path: 3.0.0
      readdirp: 3.6.0
    optionalDependencies:
      fsevents: 2.3.3

  chokidar@4.0.1:
    dependencies:
      readdirp: 4.0.1

  class-variance-authority@0.7.0:
    dependencies:
      clsx: 2.0.0

  classnames@2.5.1: {}

  client-only@0.0.1: {}

  clsx@2.0.0: {}

  clsx@2.1.1: {}

  cmdk@1.0.0(@types/react-dom@18.3.0)(@types/react@18.3.10)(react-dom@18.3.1(react@18.3.1))(react@18.3.1):
    dependencies:
      '@radix-ui/react-dialog': 1.0.5(@types/react-dom@18.3.0)(@types/react@18.3.10)(react-dom@18.3.1(react@18.3.1))(react@18.3.1)
      '@radix-ui/react-primitive': 1.0.3(@types/react-dom@18.3.0)(@types/react@18.3.10)(react-dom@18.3.1(react@18.3.1))(react@18.3.1)
      react: 18.3.1
      react-dom: 18.3.1(react@18.3.1)
    transitivePeerDependencies:
      - '@types/react'
      - '@types/react-dom'

  color-convert@2.0.1:
    dependencies:
      color-name: 1.1.4

  color-name@1.1.4: {}

  combined-stream@1.0.8:
    dependencies:
      delayed-stream: 1.0.0

  commander@4.1.1: {}

  concat-map@0.0.1: {}

  consola@3.2.3: {}

  corstisol@1.0.0:
    dependencies:
      '@tinyhttp/vary': 0.1.3

  countries-list@3.1.1: {}

  country-flag-icons@1.5.13: {}

  cross-spawn@7.0.3:
    dependencies:
      path-key: 3.1.1
      shebang-command: 2.0.0
      which: 2.0.2

  cssesc@3.0.0: {}

  csstype@3.1.3: {}

  damerau-levenshtein@1.0.8: {}

  data-view-buffer@1.0.1:
    dependencies:
      call-bind: 1.0.7
      es-errors: 1.3.0
      is-data-view: 1.0.1

  data-view-byte-length@1.0.1:
    dependencies:
      call-bind: 1.0.7
      es-errors: 1.3.0
      is-data-view: 1.0.1

  data-view-byte-offset@1.0.0:
    dependencies:
      call-bind: 1.0.7
      es-errors: 1.3.0
      is-data-view: 1.0.1

  debug@3.2.7:
    dependencies:
      ms: 2.1.3

  debug@4.3.7:
    dependencies:
      ms: 2.1.3

  deep-eql@5.0.2: {}

  deep-equal@2.2.3:
    dependencies:
      array-buffer-byte-length: 1.0.1
      call-bind: 1.0.7
      es-get-iterator: 1.1.3
      get-intrinsic: 1.2.4
      is-arguments: 1.1.1
      is-array-buffer: 3.0.4
      is-date-object: 1.0.5
      is-regex: 1.1.4
      is-shared-array-buffer: 1.0.3
      isarray: 2.0.5
      object-is: 1.1.6
      object-keys: 1.1.1
      object.assign: 4.1.5
      regexp.prototype.flags: 1.5.2
      side-channel: 1.0.6
      which-boxed-primitive: 1.0.2
      which-collection: 1.0.2
      which-typed-array: 1.1.15

  deep-is@0.1.4: {}

  define-data-property@1.1.4:
    dependencies:
      es-define-property: 1.0.0
      es-errors: 1.3.0
      gopd: 1.0.1

  define-properties@1.2.1:
    dependencies:
      define-data-property: 1.1.4
      has-property-descriptors: 1.0.2
      object-keys: 1.1.1

  delayed-stream@1.0.0: {}

  detect-node-es@1.1.0: {}

  didyoumean@1.2.2: {}

  dir-glob@3.0.1:
    dependencies:
      path-type: 4.0.0

  dlv@1.1.3: {}

  doctrine@2.1.0:
    dependencies:
      esutils: 2.0.3

  doctrine@3.0.0:
    dependencies:
      esutils: 2.0.3

  dotenv@16.4.5: {}

  eastasianwidth@0.2.0: {}

  electron-to-chromium@1.5.29: {}

  embla-carousel-react@8.3.0(react@18.3.1):
    dependencies:
      embla-carousel: 8.3.0
      embla-carousel-reactive-utils: 8.3.0(embla-carousel@8.3.0)
      react: 18.3.1

  embla-carousel-reactive-utils@8.3.0(embla-carousel@8.3.0):
    dependencies:
      embla-carousel: 8.3.0

  embla-carousel@8.3.0: {}

  emoji-regex@8.0.0: {}

  emoji-regex@9.2.2: {}

  enhanced-resolve@5.17.1:
    dependencies:
      graceful-fs: 4.2.11
      tapable: 2.2.1

  es-abstract@1.23.3:
    dependencies:
      array-buffer-byte-length: 1.0.1
      arraybuffer.prototype.slice: 1.0.3
      available-typed-arrays: 1.0.7
      call-bind: 1.0.7
      data-view-buffer: 1.0.1
      data-view-byte-length: 1.0.1
      data-view-byte-offset: 1.0.0
      es-define-property: 1.0.0
      es-errors: 1.3.0
      es-object-atoms: 1.0.0
      es-set-tostringtag: 2.0.3
      es-to-primitive: 1.2.1
      function.prototype.name: 1.1.6
      get-intrinsic: 1.2.4
      get-symbol-description: 1.0.2
      globalthis: 1.0.4
      gopd: 1.0.1
      has-property-descriptors: 1.0.2
      has-proto: 1.0.3
      has-symbols: 1.0.3
      hasown: 2.0.2
      internal-slot: 1.0.7
      is-array-buffer: 3.0.4
      is-callable: 1.2.7
      is-data-view: 1.0.1
      is-negative-zero: 2.0.3
      is-regex: 1.1.4
      is-shared-array-buffer: 1.0.3
      is-string: 1.0.7
      is-typed-array: 1.1.13
      is-weakref: 1.0.2
      object-inspect: 1.13.2
      object-keys: 1.1.1
      object.assign: 4.1.5
      regexp.prototype.flags: 1.5.2
      safe-array-concat: 1.1.2
      safe-regex-test: 1.0.3
      string.prototype.trim: 1.2.9
      string.prototype.trimend: 1.0.8
      string.prototype.trimstart: 1.0.8
      typed-array-buffer: 1.0.2
      typed-array-byte-length: 1.0.1
      typed-array-byte-offset: 1.0.2
      typed-array-length: 1.0.6
      unbox-primitive: 1.0.2
      which-typed-array: 1.1.15

  es-define-property@1.0.0:
    dependencies:
      get-intrinsic: 1.2.4

  es-errors@1.3.0: {}

  es-escape-html@0.1.1: {}

  es-get-iterator@1.1.3:
    dependencies:
      call-bind: 1.0.7
      get-intrinsic: 1.2.4
      has-symbols: 1.0.3
      is-arguments: 1.1.1
      is-map: 2.0.3
      is-set: 2.0.3
      is-string: 1.0.7
      isarray: 2.0.5
      stop-iteration-iterator: 1.0.0

  es-iterator-helpers@1.0.19:
    dependencies:
      call-bind: 1.0.7
      define-properties: 1.2.1
      es-abstract: 1.23.3
      es-errors: 1.3.0
      es-set-tostringtag: 2.0.3
      function-bind: 1.1.2
      get-intrinsic: 1.2.4
      globalthis: 1.0.4
      has-property-descriptors: 1.0.2
      has-proto: 1.0.3
      has-symbols: 1.0.3
      internal-slot: 1.0.7
      iterator.prototype: 1.1.2
      safe-array-concat: 1.1.2

  es-object-atoms@1.0.0:
    dependencies:
      es-errors: 1.3.0

  es-set-tostringtag@2.0.3:
    dependencies:
      get-intrinsic: 1.2.4
      has-tostringtag: 1.0.2
      hasown: 2.0.2

  es-shim-unscopables@1.0.2:
    dependencies:
      hasown: 2.0.2

  es-to-primitive@1.2.1:
    dependencies:
      is-callable: 1.2.7
      is-date-object: 1.0.5
      is-symbol: 1.0.4

  esbuild@0.21.5:
    optionalDependencies:
      '@esbuild/aix-ppc64': 0.21.5
      '@esbuild/android-arm': 0.21.5
      '@esbuild/android-arm64': 0.21.5
      '@esbuild/android-x64': 0.21.5
      '@esbuild/darwin-arm64': 0.21.5
      '@esbuild/darwin-x64': 0.21.5
      '@esbuild/freebsd-arm64': 0.21.5
      '@esbuild/freebsd-x64': 0.21.5
      '@esbuild/linux-arm': 0.21.5
      '@esbuild/linux-arm64': 0.21.5
      '@esbuild/linux-ia32': 0.21.5
      '@esbuild/linux-loong64': 0.21.5
      '@esbuild/linux-mips64el': 0.21.5
      '@esbuild/linux-ppc64': 0.21.5
      '@esbuild/linux-riscv64': 0.21.5
      '@esbuild/linux-s390x': 0.21.5
      '@esbuild/linux-x64': 0.21.5
      '@esbuild/netbsd-x64': 0.21.5
      '@esbuild/openbsd-x64': 0.21.5
      '@esbuild/sunos-x64': 0.21.5
      '@esbuild/win32-arm64': 0.21.5
      '@esbuild/win32-ia32': 0.21.5
      '@esbuild/win32-x64': 0.21.5

  esbuild@0.23.1:
    optionalDependencies:
      '@esbuild/aix-ppc64': 0.23.1
      '@esbuild/android-arm': 0.23.1
      '@esbuild/android-arm64': 0.23.1
      '@esbuild/android-x64': 0.23.1
      '@esbuild/darwin-arm64': 0.23.1
      '@esbuild/darwin-x64': 0.23.1
      '@esbuild/freebsd-arm64': 0.23.1
      '@esbuild/freebsd-x64': 0.23.1
      '@esbuild/linux-arm': 0.23.1
      '@esbuild/linux-arm64': 0.23.1
      '@esbuild/linux-ia32': 0.23.1
      '@esbuild/linux-loong64': 0.23.1
      '@esbuild/linux-mips64el': 0.23.1
      '@esbuild/linux-ppc64': 0.23.1
      '@esbuild/linux-riscv64': 0.23.1
      '@esbuild/linux-s390x': 0.23.1
      '@esbuild/linux-x64': 0.23.1
      '@esbuild/netbsd-x64': 0.23.1
      '@esbuild/openbsd-arm64': 0.23.1
      '@esbuild/openbsd-x64': 0.23.1
      '@esbuild/sunos-x64': 0.23.1
      '@esbuild/win32-arm64': 0.23.1
      '@esbuild/win32-ia32': 0.23.1
      '@esbuild/win32-x64': 0.23.1

  escalade@3.2.0: {}

  escape-string-regexp@4.0.0: {}

  eslint-config-next@14.2.3(eslint@8.57.1)(typescript@5.6.2):
    dependencies:
      '@next/eslint-plugin-next': 14.2.3
      '@rushstack/eslint-patch': 1.10.4
      '@typescript-eslint/parser': 7.2.0(eslint@8.57.1)(typescript@5.6.2)
      eslint: 8.57.1
      eslint-import-resolver-node: 0.3.9
      eslint-import-resolver-typescript: 3.6.3(@typescript-eslint/parser@7.2.0(eslint@8.57.1)(typescript@5.6.2))(eslint-import-resolver-node@0.3.9)(eslint-plugin-import@2.30.0(eslint@8.57.1))(eslint@8.57.1)
      eslint-plugin-import: 2.30.0(@typescript-eslint/parser@7.2.0(eslint@8.57.1)(typescript@5.6.2))(eslint-import-resolver-typescript@3.6.3)(eslint@8.57.1)
      eslint-plugin-jsx-a11y: 6.10.0(eslint@8.57.1)
      eslint-plugin-react: 7.37.0(eslint@8.57.1)
      eslint-plugin-react-hooks: 4.6.2(eslint@8.57.1)
    optionalDependencies:
      typescript: 5.6.2
    transitivePeerDependencies:
      - eslint-import-resolver-webpack
      - eslint-plugin-import-x
      - supports-color

  eslint-import-resolver-node@0.3.9:
    dependencies:
      debug: 3.2.7
      is-core-module: 2.15.1
      resolve: 1.22.8
    transitivePeerDependencies:
      - supports-color

  eslint-import-resolver-typescript@3.6.3(@typescript-eslint/parser@7.2.0(eslint@8.57.1)(typescript@5.6.2))(eslint-import-resolver-node@0.3.9)(eslint-plugin-import@2.30.0(eslint@8.57.1))(eslint@8.57.1):
    dependencies:
      '@nolyfill/is-core-module': 1.0.39
      debug: 4.3.7
      enhanced-resolve: 5.17.1
      eslint: 8.57.1
      eslint-module-utils: 2.12.0(@typescript-eslint/parser@7.2.0(eslint@8.57.1)(typescript@5.6.2))(eslint-import-resolver-node@0.3.9)(eslint-import-resolver-typescript@3.6.3(@typescript-eslint/parser@7.2.0(eslint@8.57.1)(typescript@5.6.2))(eslint-import-resolver-node@0.3.9)(eslint-plugin-import@2.30.0(eslint@8.57.1))(eslint@8.57.1))(eslint@8.57.1)
      fast-glob: 3.3.2
      get-tsconfig: 4.8.1
      is-bun-module: 1.2.1
      is-glob: 4.0.3
    optionalDependencies:
      eslint-plugin-import: 2.30.0(@typescript-eslint/parser@7.2.0(eslint@8.57.1)(typescript@5.6.2))(eslint-import-resolver-typescript@3.6.3)(eslint@8.57.1)
    transitivePeerDependencies:
      - '@typescript-eslint/parser'
      - eslint-import-resolver-node
      - eslint-import-resolver-webpack
      - supports-color

  eslint-module-utils@2.12.0(@typescript-eslint/parser@7.2.0(eslint@8.57.1)(typescript@5.6.2))(eslint-import-resolver-node@0.3.9)(eslint-import-resolver-typescript@3.6.3(@typescript-eslint/parser@7.2.0(eslint@8.57.1)(typescript@5.6.2))(eslint-import-resolver-node@0.3.9)(eslint-plugin-import@2.30.0(eslint@8.57.1))(eslint@8.57.1))(eslint@8.57.1):
    dependencies:
      debug: 3.2.7
    optionalDependencies:
      '@typescript-eslint/parser': 7.2.0(eslint@8.57.1)(typescript@5.6.2)
      eslint: 8.57.1
      eslint-import-resolver-node: 0.3.9
      eslint-import-resolver-typescript: 3.6.3(@typescript-eslint/parser@7.2.0(eslint@8.57.1)(typescript@5.6.2))(eslint-import-resolver-node@0.3.9)(eslint-plugin-import@2.30.0(eslint@8.57.1))(eslint@8.57.1)
    transitivePeerDependencies:
      - supports-color

  eslint-plugin-import@2.30.0(@typescript-eslint/parser@7.2.0(eslint@8.57.1)(typescript@5.6.2))(eslint-import-resolver-typescript@3.6.3)(eslint@8.57.1):
    dependencies:
      '@rtsao/scc': 1.1.0
      array-includes: 3.1.8
      array.prototype.findlastindex: 1.2.5
      array.prototype.flat: 1.3.2
      array.prototype.flatmap: 1.3.2
      debug: 3.2.7
      doctrine: 2.1.0
      eslint: 8.57.1
      eslint-import-resolver-node: 0.3.9
      eslint-module-utils: 2.12.0(@typescript-eslint/parser@7.2.0(eslint@8.57.1)(typescript@5.6.2))(eslint-import-resolver-node@0.3.9)(eslint-import-resolver-typescript@3.6.3(@typescript-eslint/parser@7.2.0(eslint@8.57.1)(typescript@5.6.2))(eslint-import-resolver-node@0.3.9)(eslint-plugin-import@2.30.0(eslint@8.57.1))(eslint@8.57.1))(eslint@8.57.1)
      hasown: 2.0.2
      is-core-module: 2.15.1
      is-glob: 4.0.3
      minimatch: 3.1.2
      object.fromentries: 2.0.8
      object.groupby: 1.0.3
      object.values: 1.2.0
      semver: 6.3.1
      tsconfig-paths: 3.15.0
    optionalDependencies:
      '@typescript-eslint/parser': 7.2.0(eslint@8.57.1)(typescript@5.6.2)
    transitivePeerDependencies:
      - eslint-import-resolver-typescript
      - eslint-import-resolver-webpack
      - supports-color

  eslint-plugin-jsx-a11y@6.10.0(eslint@8.57.1):
    dependencies:
      aria-query: 5.1.3
      array-includes: 3.1.8
      array.prototype.flatmap: 1.3.2
      ast-types-flow: 0.0.8
      axe-core: 4.10.0
      axobject-query: 4.1.0
      damerau-levenshtein: 1.0.8
      emoji-regex: 9.2.2
      es-iterator-helpers: 1.0.19
      eslint: 8.57.1
      hasown: 2.0.2
      jsx-ast-utils: 3.3.5
      language-tags: 1.0.9
      minimatch: 3.1.2
      object.fromentries: 2.0.8
      safe-regex-test: 1.0.3
      string.prototype.includes: 2.0.0

  eslint-plugin-react-hooks@4.6.2(eslint@8.57.1):
    dependencies:
      eslint: 8.57.1

  eslint-plugin-react@7.37.0(eslint@8.57.1):
    dependencies:
      array-includes: 3.1.8
      array.prototype.findlast: 1.2.5
      array.prototype.flatmap: 1.3.2
      array.prototype.tosorted: 1.1.4
      doctrine: 2.1.0
      es-iterator-helpers: 1.0.19
      eslint: 8.57.1
      estraverse: 5.3.0
      hasown: 2.0.2
      jsx-ast-utils: 3.3.5
      minimatch: 3.1.2
      object.entries: 1.1.8
      object.fromentries: 2.0.8
      object.values: 1.2.0
      prop-types: 15.8.1
      resolve: 2.0.0-next.5
      semver: 6.3.1
      string.prototype.matchall: 4.0.11
      string.prototype.repeat: 1.0.0

  eslint-scope@7.2.2:
    dependencies:
      esrecurse: 4.3.0
      estraverse: 5.3.0

  eslint-visitor-keys@3.4.3: {}

  eslint@8.57.1:
    dependencies:
      '@eslint-community/eslint-utils': 4.4.0(eslint@8.57.1)
      '@eslint-community/regexpp': 4.11.1
      '@eslint/eslintrc': 2.1.4
      '@eslint/js': 8.57.1
      '@humanwhocodes/config-array': 0.13.0
      '@humanwhocodes/module-importer': 1.0.1
      '@nodelib/fs.walk': 1.2.8
      '@ungap/structured-clone': 1.2.0
      ajv: 6.12.6
      chalk: 4.1.2
      cross-spawn: 7.0.3
      debug: 4.3.7
      doctrine: 3.0.0
      escape-string-regexp: 4.0.0
      eslint-scope: 7.2.2
      eslint-visitor-keys: 3.4.3
      espree: 9.6.1
      esquery: 1.6.0
      esutils: 2.0.3
      fast-deep-equal: 3.1.3
      file-entry-cache: 6.0.1
      find-up: 5.0.0
      glob-parent: 6.0.2
      globals: 13.24.0
      graphemer: 1.4.0
      ignore: 5.3.2
      imurmurhash: 0.1.4
      is-glob: 4.0.3
      is-path-inside: 3.0.3
      js-yaml: 4.1.0
      json-stable-stringify-without-jsonify: 1.0.1
      levn: 0.4.1
      lodash.merge: 4.6.2
      minimatch: 3.1.2
      natural-compare: 1.4.0
      optionator: 0.9.4
      strip-ansi: 6.0.1
      text-table: 0.2.0
    transitivePeerDependencies:
      - supports-color

  espree@9.6.1:
    dependencies:
      acorn: 8.12.1
      acorn-jsx: 5.3.2(acorn@8.12.1)
      eslint-visitor-keys: 3.4.3

  esquery@1.6.0:
    dependencies:
      estraverse: 5.3.0

  esrecurse@4.3.0:
    dependencies:
      estraverse: 5.3.0

  estraverse@5.3.0: {}

  estree-walker@3.0.3:
    dependencies:
      '@types/estree': 1.0.6

  esutils@2.0.3: {}

  execa@5.1.1:
    dependencies:
      cross-spawn: 7.0.3
      get-stream: 6.0.1
      human-signals: 2.1.0
      is-stream: 2.0.1
      merge-stream: 2.0.0
      npm-run-path: 4.0.1
      onetime: 5.1.2
      signal-exit: 3.0.7
      strip-final-newline: 2.0.0

  fast-deep-equal@3.1.3: {}

  fast-glob@3.3.2:
    dependencies:
      '@nodelib/fs.stat': 2.0.5
      '@nodelib/fs.walk': 1.2.8
      glob-parent: 5.1.2
      merge2: 1.4.1
      micromatch: 4.0.8

  fast-json-stable-stringify@2.1.0: {}

  fast-levenshtein@2.0.6: {}

  fastq@1.17.1:
    dependencies:
      reusify: 1.0.4

  fdir@6.3.0(picomatch@4.0.2):
    optionalDependencies:
      picomatch: 4.0.2

  file-entry-cache@6.0.1:
    dependencies:
      flat-cache: 3.2.0

  file-selector@0.6.0:
    dependencies:
      tslib: 2.7.0

  file-type@19.5.0:
    dependencies:
      get-stream: 9.0.1
      strtok3: 8.1.0
      token-types: 6.0.0
      uint8array-extras: 1.4.0

  fill-range@7.1.1:
    dependencies:
      to-regex-range: 5.0.1

  find-up@5.0.0:
    dependencies:
      locate-path: 6.0.0
      path-exists: 4.0.0

  flat-cache@3.2.0:
    dependencies:
      flatted: 3.3.1
      keyv: 4.5.4
      rimraf: 3.0.2

  flatted@3.3.1: {}

  follow-redirects@1.15.9: {}

  for-each@0.3.3:
    dependencies:
      is-callable: 1.2.7

  foreground-child@3.3.0:
    dependencies:
      cross-spawn: 7.0.3
      signal-exit: 4.1.0

  form-data@4.0.0:
    dependencies:
      asynckit: 0.4.0
      combined-stream: 1.0.8
      mime-types: 2.1.35

  fraction.js@4.3.7: {}

  framer-motion@11.9.0(react-dom@18.3.1(react@18.3.1))(react@18.3.1):
    dependencies:
      tslib: 2.7.0
    optionalDependencies:
      react: 18.3.1
      react-dom: 18.3.1(react@18.3.1)

  fs.realpath@1.0.0: {}

  fsevents@2.3.3:
    optional: true

  function-bind@1.1.2: {}

  function.prototype.name@1.1.6:
    dependencies:
      call-bind: 1.0.7
      define-properties: 1.2.1
      es-abstract: 1.23.3
      functions-have-names: 1.2.3

  functions-have-names@1.2.3: {}

  get-func-name@2.0.2: {}

  get-intrinsic@1.2.4:
    dependencies:
      es-errors: 1.3.0
      function-bind: 1.1.2
      has-proto: 1.0.3
      has-symbols: 1.0.3
      hasown: 2.0.2

  get-nonce@1.0.1: {}

  get-stream@6.0.1: {}

  get-stream@9.0.1:
    dependencies:
      '@sec-ant/readable-stream': 0.4.1
      is-stream: 4.0.1

  get-symbol-description@1.0.2:
    dependencies:
      call-bind: 1.0.7
      es-errors: 1.3.0
      get-intrinsic: 1.2.4

  get-tsconfig@4.8.1:
    dependencies:
      resolve-pkg-maps: 1.0.0

  glob-parent@5.1.2:
    dependencies:
      is-glob: 4.0.3

  glob-parent@6.0.2:
    dependencies:
      is-glob: 4.0.3

  glob@10.3.10:
    dependencies:
      foreground-child: 3.3.0
      jackspeak: 2.3.6
      minimatch: 9.0.5
      minipass: 7.1.2
      path-scurry: 1.11.1

  glob@10.4.5:
    dependencies:
      foreground-child: 3.3.0
      jackspeak: 3.4.3
      minimatch: 9.0.5
      minipass: 7.1.2
      package-json-from-dist: 1.0.1
      path-scurry: 1.11.1

  glob@11.0.0:
    dependencies:
      foreground-child: 3.3.0
      jackspeak: 4.0.2
      minimatch: 10.0.1
      minipass: 7.1.2
      package-json-from-dist: 1.0.1
      path-scurry: 2.0.0

  glob@7.2.3:
    dependencies:
      fs.realpath: 1.0.0
      inflight: 1.0.6
      inherits: 2.0.4
      minimatch: 3.1.2
      once: 1.4.0
      path-is-absolute: 1.0.1

  globals@13.24.0:
    dependencies:
      type-fest: 0.20.2

  globalthis@1.0.4:
    dependencies:
      define-properties: 1.2.1
      gopd: 1.0.1

  globby@11.1.0:
    dependencies:
      array-union: 2.1.0
      dir-glob: 3.0.1
      fast-glob: 3.3.2
      ignore: 5.3.2
      merge2: 1.4.1
      slash: 3.0.0

  gopd@1.0.1:
    dependencies:
      get-intrinsic: 1.2.4

  graceful-fs@4.2.11: {}

  graphemer@1.4.0: {}

  has-bigints@1.0.2: {}

  has-flag@4.0.0: {}

  has-property-descriptors@1.0.2:
    dependencies:
      es-define-property: 1.0.0

  has-proto@1.0.3: {}

  has-symbols@1.0.3: {}

  has-tostringtag@1.0.2:
    dependencies:
      has-symbols: 1.0.3

  hasown@2.0.2:
    dependencies:
      function-bind: 1.1.2

  header-range-parser@1.1.3: {}

  human-signals@2.1.0: {}

  iconv-lite@0.6.3:
    dependencies:
      safer-buffer: 2.1.2

  ics@3.8.1:
    dependencies:
      nanoid: 3.3.7
      runes2: 1.1.4
      yup: 1.4.0

  ieee754@1.2.1: {}

  ignore@5.3.2: {}

  immutable@4.3.7: {}

  import-fresh@3.3.0:
    dependencies:
      parent-module: 1.0.1
      resolve-from: 4.0.0

  imurmurhash@0.1.4: {}

  inflight@1.0.6:
    dependencies:
      once: 1.4.0
      wrappy: 1.0.2

  inherits@2.0.4: {}

  input-format@0.3.10:
    dependencies:
      prop-types: 15.8.1

  internal-slot@1.0.7:
    dependencies:
      es-errors: 1.3.0
      hasown: 2.0.2
      side-channel: 1.0.6

  invariant@2.2.4:
    dependencies:
      loose-envify: 1.4.0

  ipaddr.js@2.2.0: {}

  is-arguments@1.1.1:
    dependencies:
      call-bind: 1.0.7
      has-tostringtag: 1.0.2

  is-array-buffer@3.0.4:
    dependencies:
      call-bind: 1.0.7
      get-intrinsic: 1.2.4

  is-async-function@2.0.0:
    dependencies:
      has-tostringtag: 1.0.2

  is-bigint@1.0.4:
    dependencies:
      has-bigints: 1.0.2

  is-binary-path@2.1.0:
    dependencies:
      binary-extensions: 2.3.0

  is-boolean-object@1.1.2:
    dependencies:
      call-bind: 1.0.7
      has-tostringtag: 1.0.2

  is-bun-module@1.2.1:
    dependencies:
      semver: 7.6.3

  is-callable@1.2.7: {}

  is-core-module@2.15.1:
    dependencies:
      hasown: 2.0.2

  is-data-view@1.0.1:
    dependencies:
      is-typed-array: 1.1.13

  is-date-object@1.0.5:
    dependencies:
      has-tostringtag: 1.0.2

  is-extglob@2.1.1: {}

  is-finalizationregistry@1.0.2:
    dependencies:
      call-bind: 1.0.7

  is-fullwidth-code-point@3.0.0: {}

  is-generator-function@1.0.10:
    dependencies:
      has-tostringtag: 1.0.2

  is-glob@4.0.3:
    dependencies:
      is-extglob: 2.1.1

  is-map@2.0.3: {}

  is-negative-zero@2.0.3: {}

  is-number-object@1.0.7:
    dependencies:
      has-tostringtag: 1.0.2

  is-number@7.0.0: {}

  is-path-inside@3.0.3: {}

  is-regex@1.1.4:
    dependencies:
      call-bind: 1.0.7
      has-tostringtag: 1.0.2

  is-set@2.0.3: {}

  is-shared-array-buffer@1.0.3:
    dependencies:
      call-bind: 1.0.7

  is-stream@2.0.1: {}

  is-stream@4.0.1: {}

  is-string@1.0.7:
    dependencies:
      has-tostringtag: 1.0.2

  is-symbol@1.0.4:
    dependencies:
      has-symbols: 1.0.3

  is-typed-array@1.1.13:
    dependencies:
      which-typed-array: 1.1.15

  is-weakmap@2.0.2: {}

  is-weakref@1.0.2:
    dependencies:
      call-bind: 1.0.7

  is-weakset@2.0.3:
    dependencies:
      call-bind: 1.0.7
      get-intrinsic: 1.2.4

  isarray@2.0.5: {}

  isexe@2.0.0: {}

  iterator.prototype@1.1.2:
    dependencies:
      define-properties: 1.2.1
      get-intrinsic: 1.2.4
      has-symbols: 1.0.3
      reflect.getprototypeof: 1.0.6
      set-function-name: 2.0.2

  jackspeak@2.3.6:
    dependencies:
      '@isaacs/cliui': 8.0.2
    optionalDependencies:
      '@pkgjs/parseargs': 0.11.0

  jackspeak@3.4.3:
    dependencies:
      '@isaacs/cliui': 8.0.2
    optionalDependencies:
      '@pkgjs/parseargs': 0.11.0

  jackspeak@4.0.2:
    dependencies:
      '@isaacs/cliui': 8.0.2

  jiti@1.21.6: {}

  jose@4.15.9: {}

  joycon@3.1.1: {}

  js-tokens@4.0.0: {}

  js-yaml@4.1.0:
    dependencies:
      argparse: 2.0.1

  json-buffer@3.0.1: {}

  json-schema-traverse@0.4.1: {}

  json-stable-stringify-without-jsonify@1.0.1: {}

  json5@1.0.2:
    dependencies:
      minimist: 1.2.8

  jsx-ast-utils@3.3.5:
    dependencies:
      array-includes: 3.1.8
      array.prototype.flat: 1.3.2
      object.assign: 4.1.5
      object.values: 1.2.0

  keyv@4.5.4:
    dependencies:
      json-buffer: 3.0.1

  language-subtag-registry@0.3.23: {}

  language-tags@1.0.9:
    dependencies:
      language-subtag-registry: 0.3.23

  levn@0.4.1:
    dependencies:
      prelude-ls: 1.2.1
      type-check: 0.4.0

  libphonenumber-js@1.11.9: {}

  lilconfig@2.1.0: {}

  lilconfig@3.1.2: {}

  lines-and-columns@1.2.4: {}

  load-tsconfig@0.2.5: {}

  locate-path@6.0.0:
    dependencies:
      p-locate: 5.0.0

  lodash.merge@4.6.2: {}

  lodash.sortby@4.7.0: {}

  loose-envify@1.4.0:
    dependencies:
      js-tokens: 4.0.0

  loupe@3.1.1:
    dependencies:
      get-func-name: 2.0.2

  lru-cache@10.4.3: {}

  lru-cache@11.0.1: {}

  lru-cache@6.0.0:
    dependencies:
      yallist: 4.0.0

  lucide-react@0.395.0(react@18.3.1):
    dependencies:
      react: 18.3.1

  magic-string@0.30.11:
    dependencies:
      '@jridgewell/sourcemap-codec': 1.5.0

  mailgun.js@10.2.3:
    dependencies:
      axios: 1.7.7
      base-64: 1.0.0
      url-join: 4.0.1
    transitivePeerDependencies:
      - debug

  merge-stream@2.0.0: {}

  merge2@1.4.1: {}

  micromatch@4.0.8:
    dependencies:
      braces: 3.0.3
      picomatch: 2.3.1

  mime-db@1.52.0: {}

  mime-types@2.1.35:
    dependencies:
      mime-db: 1.52.0

  mime@4.0.4: {}

  mimic-fn@2.1.0: {}

  minimatch@10.0.1:
    dependencies:
      brace-expansion: 2.0.1

  minimatch@3.1.2:
    dependencies:
      brace-expansion: 1.1.11

  minimatch@9.0.3:
    dependencies:
      brace-expansion: 2.0.1

  minimatch@9.0.5:
    dependencies:
      brace-expansion: 2.0.1

  minimist@1.2.8: {}

  minipass@7.1.2: {}

  module-error@1.0.2: {}

  ms@2.1.3: {}

  mz@2.7.0:
    dependencies:
      any-promise: 1.3.0
      object-assign: 4.1.1
      thenify-all: 1.6.0

  nanoid@3.3.7: {}

  nanoid@5.0.7: {}

  natural-compare@1.4.0: {}

  negotiator@0.6.3: {}

  next@14.2.14(react-dom@18.3.1(react@18.3.1))(react@18.3.1)(sass@1.79.4):
    dependencies:
      '@next/env': 14.2.14
      '@swc/helpers': 0.5.5
      busboy: 1.6.0
      caniuse-lite: 1.0.30001664
      graceful-fs: 4.2.11
      postcss: 8.4.31
      react: 18.3.1
      react-dom: 18.3.1(react@18.3.1)
      styled-jsx: 5.1.1(react@18.3.1)
    optionalDependencies:
      '@next/swc-darwin-arm64': 14.2.14
      '@next/swc-darwin-x64': 14.2.14
      '@next/swc-linux-arm64-gnu': 14.2.14
      '@next/swc-linux-arm64-musl': 14.2.14
      '@next/swc-linux-x64-gnu': 14.2.14
      '@next/swc-linux-x64-musl': 14.2.14
      '@next/swc-win32-arm64-msvc': 14.2.14
      '@next/swc-win32-ia32-msvc': 14.2.14
      '@next/swc-win32-x64-msvc': 14.2.14
      sass: 1.79.4
    transitivePeerDependencies:
      - '@babel/core'
      - babel-plugin-macros

  node-releases@2.0.18: {}

  normalize-path@3.0.0: {}

  normalize-range@0.1.2: {}

  npm-run-path@4.0.1:
    dependencies:
      path-key: 3.1.1

  object-assign@4.1.1: {}

  object-hash@2.2.0: {}

  object-hash@3.0.0: {}

  object-inspect@1.13.2: {}

  object-is@1.1.6:
    dependencies:
      call-bind: 1.0.7
      define-properties: 1.2.1

  object-keys@1.1.1: {}

  object.assign@4.1.5:
    dependencies:
      call-bind: 1.0.7
      define-properties: 1.2.1
      has-symbols: 1.0.3
      object-keys: 1.1.1

  object.entries@1.1.8:
    dependencies:
      call-bind: 1.0.7
      define-properties: 1.2.1
      es-object-atoms: 1.0.0

  object.fromentries@2.0.8:
    dependencies:
      call-bind: 1.0.7
      define-properties: 1.2.1
      es-abstract: 1.23.3
      es-object-atoms: 1.0.0

  object.groupby@1.0.3:
    dependencies:
      call-bind: 1.0.7
      define-properties: 1.2.1
      es-abstract: 1.23.3

  object.values@1.2.0:
    dependencies:
      call-bind: 1.0.7
      define-properties: 1.2.1
      es-object-atoms: 1.0.0

  oidc-token-hash@5.0.3: {}

  once@1.4.0:
    dependencies:
      wrappy: 1.0.2

  onetime@5.1.2:
    dependencies:
      mimic-fn: 2.1.0

  openid-client@5.7.0:
    dependencies:
      jose: 4.15.9
      lru-cache: 6.0.0
      object-hash: 2.2.0
      oidc-token-hash: 5.0.3

  optionator@0.9.4:
    dependencies:
      deep-is: 0.1.4
      fast-levenshtein: 2.0.6
      levn: 0.4.1
      prelude-ls: 1.2.1
      type-check: 0.4.0
      word-wrap: 1.2.5

  p-limit@3.1.0:
    dependencies:
      yocto-queue: 0.1.0

  p-locate@5.0.0:
    dependencies:
      p-limit: 3.1.0

  package-json-from-dist@1.0.1: {}

  parent-module@1.0.1:
    dependencies:
      callsites: 3.1.0

  path-exists@4.0.0: {}

  path-is-absolute@1.0.1: {}

  path-key@3.1.1: {}

  path-parse@1.0.7: {}

  path-scurry@1.11.1:
    dependencies:
      lru-cache: 10.4.3
      minipass: 7.1.2

  path-scurry@2.0.0:
    dependencies:
      lru-cache: 11.0.1
      minipass: 7.1.2

  path-type@4.0.0: {}

  pathe@1.1.2: {}

  pathval@2.0.0: {}

  peek-readable@5.2.0: {}

  picocolors@1.1.0: {}

  picomatch@2.3.1: {}

  picomatch@4.0.2: {}

  pify@2.3.0: {}

  pirates@4.0.6: {}

  possible-typed-array-names@1.0.0: {}

  postcss-import@15.1.0(postcss@8.4.47):
    dependencies:
      postcss: 8.4.47
      postcss-value-parser: 4.2.0
      read-cache: 1.0.0
      resolve: 1.22.8

  postcss-import@16.1.0(postcss@8.4.47):
    dependencies:
      postcss: 8.4.47
      postcss-value-parser: 4.2.0
      read-cache: 1.0.0
      resolve: 1.22.8

  postcss-js@4.0.1(postcss@8.4.47):
    dependencies:
      camelcase-css: 2.0.1
      postcss: 8.4.47

  postcss-load-config@4.0.2(postcss@8.4.47):
    dependencies:
      lilconfig: 3.1.2
      yaml: 2.5.1
    optionalDependencies:
      postcss: 8.4.47

  postcss-load-config@6.0.1(jiti@1.21.6)(postcss@8.4.47)(tsx@4.19.1)(yaml@2.5.1):
    dependencies:
      lilconfig: 3.1.2
    optionalDependencies:
      jiti: 1.21.6
      postcss: 8.4.47
      tsx: 4.19.1
      yaml: 2.5.1

  postcss-nested@6.2.0(postcss@8.4.47):
    dependencies:
      postcss: 8.4.47
      postcss-selector-parser: 6.1.2

  postcss-selector-parser@6.1.2:
    dependencies:
      cssesc: 3.0.0
      util-deprecate: 1.0.2

  postcss-value-parser@4.2.0: {}

  postcss@8.4.31:
    dependencies:
      nanoid: 3.3.7
      picocolors: 1.1.0
      source-map-js: 1.2.1

  postcss@8.4.47:
    dependencies:
      nanoid: 3.3.7
      picocolors: 1.1.0
      source-map-js: 1.2.1

  prelude-ls@1.2.1: {}

  prisma@5.20.0:
    dependencies:
      '@prisma/engines': 5.20.0
    optionalDependencies:
      fsevents: 2.3.3

  prop-types@15.8.1:
    dependencies:
      loose-envify: 1.4.0
      object-assign: 4.1.1
      react-is: 16.13.1

  property-expr@2.0.6: {}

  proxy-from-env@1.1.0: {}

  punycode@2.3.1: {}

  queue-microtask@1.2.3: {}

  react-dom@18.3.1(react@18.3.1):
    dependencies:
      loose-envify: 1.4.0
      react: 18.3.1
      scheduler: 0.23.2

  react-dropzone@14.2.9(react@18.3.1):
    dependencies:
      attr-accept: 2.2.2
      file-selector: 0.6.0
      prop-types: 15.8.1
      react: 18.3.1

  react-hook-form@7.53.0(react@18.3.1):
    dependencies:
      react: 18.3.1

  react-is@16.13.1: {}

  react-phone-number-input@3.4.8(react-dom@18.3.1(react@18.3.1))(react@18.3.1):
    dependencies:
      classnames: 2.5.1
      country-flag-icons: 1.5.13
      input-format: 0.3.10
      libphonenumber-js: 1.11.9
      prop-types: 15.8.1
      react: 18.3.1
      react-dom: 18.3.1(react@18.3.1)

  react-remove-scroll-bar@2.3.6(@types/react@18.3.10)(react@18.3.1):
    dependencies:
      react: 18.3.1
      react-style-singleton: 2.2.1(@types/react@18.3.10)(react@18.3.1)
      tslib: 2.7.0
    optionalDependencies:
      '@types/react': 18.3.10

  react-remove-scroll@2.5.5(@types/react@18.3.10)(react@18.3.1):
    dependencies:
      react: 18.3.1
      react-remove-scroll-bar: 2.3.6(@types/react@18.3.10)(react@18.3.1)
      react-style-singleton: 2.2.1(@types/react@18.3.10)(react@18.3.1)
      tslib: 2.7.0
      use-callback-ref: 1.3.2(@types/react@18.3.10)(react@18.3.1)
      use-sidecar: 1.1.2(@types/react@18.3.10)(react@18.3.1)
    optionalDependencies:
      '@types/react': 18.3.10

  react-remove-scroll@2.6.0(@types/react@18.3.10)(react@18.3.1):
    dependencies:
      react: 18.3.1
      react-remove-scroll-bar: 2.3.6(@types/react@18.3.10)(react@18.3.1)
      react-style-singleton: 2.2.1(@types/react@18.3.10)(react@18.3.1)
      tslib: 2.7.0
      use-callback-ref: 1.3.2(@types/react@18.3.10)(react@18.3.1)
      use-sidecar: 1.1.2(@types/react@18.3.10)(react@18.3.1)
    optionalDependencies:
      '@types/react': 18.3.10

  react-style-singleton@2.2.1(@types/react@18.3.10)(react@18.3.1):
    dependencies:
      get-nonce: 1.0.1
      invariant: 2.2.4
      react: 18.3.1
      tslib: 2.7.0
    optionalDependencies:
      '@types/react': 18.3.10

  react@18.3.1:
    dependencies:
      loose-envify: 1.4.0

  read-cache@1.0.0:
    dependencies:
      pify: 2.3.0

  readdirp@3.6.0:
    dependencies:
      picomatch: 2.3.1

  readdirp@4.0.1: {}

  reflect.getprototypeof@1.0.6:
    dependencies:
      call-bind: 1.0.7
      define-properties: 1.2.1
      es-abstract: 1.23.3
      es-errors: 1.3.0
      get-intrinsic: 1.2.4
      globalthis: 1.0.4
      which-builtin-type: 1.1.4

  regenerator-runtime@0.14.1: {}

  regexp.prototype.flags@1.5.2:
    dependencies:
      call-bind: 1.0.7
      define-properties: 1.2.1
      es-errors: 1.3.0
      set-function-name: 2.0.2

  regexparam@2.0.2: {}

  resolve-from@4.0.0: {}

  resolve-from@5.0.0: {}

  resolve-pkg-maps@1.0.0: {}

  resolve@1.22.8:
    dependencies:
      is-core-module: 2.15.1
      path-parse: 1.0.7
      supports-preserve-symlinks-flag: 1.0.0

  resolve@2.0.0-next.5:
    dependencies:
      is-core-module: 2.15.1
      path-parse: 1.0.7
      supports-preserve-symlinks-flag: 1.0.0

  reusify@1.0.4: {}

  rimraf@3.0.2:
    dependencies:
      glob: 7.2.3

  rollup@4.22.5:
    dependencies:
      '@types/estree': 1.0.6
    optionalDependencies:
      '@rollup/rollup-android-arm-eabi': 4.22.5
      '@rollup/rollup-android-arm64': 4.22.5
      '@rollup/rollup-darwin-arm64': 4.22.5
      '@rollup/rollup-darwin-x64': 4.22.5
      '@rollup/rollup-linux-arm-gnueabihf': 4.22.5
      '@rollup/rollup-linux-arm-musleabihf': 4.22.5
      '@rollup/rollup-linux-arm64-gnu': 4.22.5
      '@rollup/rollup-linux-arm64-musl': 4.22.5
      '@rollup/rollup-linux-powerpc64le-gnu': 4.22.5
      '@rollup/rollup-linux-riscv64-gnu': 4.22.5
      '@rollup/rollup-linux-s390x-gnu': 4.22.5
      '@rollup/rollup-linux-x64-gnu': 4.22.5
      '@rollup/rollup-linux-x64-musl': 4.22.5
      '@rollup/rollup-win32-arm64-msvc': 4.22.5
      '@rollup/rollup-win32-ia32-msvc': 4.22.5
      '@rollup/rollup-win32-x64-msvc': 4.22.5
      fsevents: 2.3.3

  run-parallel@1.2.0:
    dependencies:
      queue-microtask: 1.2.3

  runes2@1.1.4: {}

  safe-array-concat@1.1.2:
    dependencies:
      call-bind: 1.0.7
      get-intrinsic: 1.2.4
      has-symbols: 1.0.3
      isarray: 2.0.5

  safe-regex-test@1.0.3:
    dependencies:
      call-bind: 1.0.7
      es-errors: 1.3.0
      is-regex: 1.1.4

  safer-buffer@2.1.2: {}

  sass@1.79.4:
    dependencies:
      chokidar: 4.0.1
      immutable: 4.3.7
      source-map-js: 1.2.1

  scheduler@0.23.2:
    dependencies:
      loose-envify: 1.4.0

  semver@6.3.1: {}

  semver@7.6.3: {}

  set-function-length@1.2.2:
    dependencies:
      define-data-property: 1.1.4
      es-errors: 1.3.0
      function-bind: 1.1.2
      get-intrinsic: 1.2.4
      gopd: 1.0.1
      has-property-descriptors: 1.0.2

  set-function-name@2.0.2:
    dependencies:
      define-data-property: 1.1.4
      es-errors: 1.3.0
      functions-have-names: 1.2.3
      has-property-descriptors: 1.0.2

  shebang-command@2.0.0:
    dependencies:
      shebang-regex: 3.0.0

  shebang-regex@3.0.0: {}

  side-channel@1.0.6:
    dependencies:
      call-bind: 1.0.7
      es-errors: 1.3.0
      get-intrinsic: 1.2.4
      object-inspect: 1.13.2

  siginfo@2.0.0: {}

  signal-exit@3.0.7: {}

  signal-exit@4.1.0: {}

  slash@3.0.0: {}

  source-map-js@1.2.1: {}

  source-map@0.8.0-beta.0:
    dependencies:
      whatwg-url: 7.1.0

  stackback@0.0.2: {}

  std-env@3.7.0: {}

  stop-iteration-iterator@1.0.0:
    dependencies:
      internal-slot: 1.0.7

  streamsearch@1.1.0: {}

  string-width@4.2.3:
    dependencies:
      emoji-regex: 8.0.0
      is-fullwidth-code-point: 3.0.0
      strip-ansi: 6.0.1

  string-width@5.1.2:
    dependencies:
      eastasianwidth: 0.2.0
      emoji-regex: 9.2.2
      strip-ansi: 7.1.0

  string.prototype.includes@2.0.0:
    dependencies:
      define-properties: 1.2.1
      es-abstract: 1.23.3

  string.prototype.matchall@4.0.11:
    dependencies:
      call-bind: 1.0.7
      define-properties: 1.2.1
      es-abstract: 1.23.3
      es-errors: 1.3.0
      es-object-atoms: 1.0.0
      get-intrinsic: 1.2.4
      gopd: 1.0.1
      has-symbols: 1.0.3
      internal-slot: 1.0.7
      regexp.prototype.flags: 1.5.2
      set-function-name: 2.0.2
      side-channel: 1.0.6

  string.prototype.repeat@1.0.0:
    dependencies:
      define-properties: 1.2.1
      es-abstract: 1.23.3

  string.prototype.trim@1.2.9:
    dependencies:
      call-bind: 1.0.7
      define-properties: 1.2.1
      es-abstract: 1.23.3
      es-object-atoms: 1.0.0

  string.prototype.trimend@1.0.8:
    dependencies:
      call-bind: 1.0.7
      define-properties: 1.2.1
      es-object-atoms: 1.0.0

  string.prototype.trimstart@1.0.8:
    dependencies:
      call-bind: 1.0.7
      define-properties: 1.2.1
      es-object-atoms: 1.0.0

  strip-ansi@6.0.1:
    dependencies:
      ansi-regex: 5.0.1

  strip-ansi@7.1.0:
    dependencies:
      ansi-regex: 6.1.0

  strip-bom@3.0.0: {}

  strip-final-newline@2.0.0: {}

  strip-json-comments@3.1.1: {}

  strtok3@8.1.0:
    dependencies:
      '@tokenizer/token': 0.3.0
      peek-readable: 5.2.0

  styled-jsx@5.1.1(react@18.3.1):
    dependencies:
      client-only: 0.0.1
      react: 18.3.1

  sucrase@3.35.0:
    dependencies:
      '@jridgewell/gen-mapping': 0.3.5
      commander: 4.1.1
      glob: 10.4.5
      lines-and-columns: 1.2.4
      mz: 2.7.0
      pirates: 4.0.6
      ts-interface-checker: 0.1.13

  supports-color@7.2.0:
    dependencies:
      has-flag: 4.0.0

  supports-preserve-symlinks-flag@1.0.0: {}

  swr@2.2.5(react@18.3.1):
    dependencies:
      client-only: 0.0.1
      react: 18.3.1
      use-sync-external-store: 1.2.2(react@18.3.1)

  tailwind-merge@2.5.2: {}

  tailwindcss-animate@1.0.7(tailwindcss@3.4.13):
    dependencies:
      tailwindcss: 3.4.13

  tailwindcss@3.4.13:
    dependencies:
      '@alloc/quick-lru': 5.2.0
      arg: 5.0.2
      chokidar: 3.6.0
      didyoumean: 1.2.2
      dlv: 1.1.3
      fast-glob: 3.3.2
      glob-parent: 6.0.2
      is-glob: 4.0.3
      jiti: 1.21.6
      lilconfig: 2.1.0
      micromatch: 4.0.8
      normalize-path: 3.0.0
      object-hash: 3.0.0
      picocolors: 1.1.0
      postcss: 8.4.47
      postcss-import: 15.1.0(postcss@8.4.47)
      postcss-js: 4.0.1(postcss@8.4.47)
      postcss-load-config: 4.0.2(postcss@8.4.47)
      postcss-nested: 6.2.0(postcss@8.4.47)
      postcss-selector-parser: 6.1.2
      resolve: 1.22.8
      sucrase: 3.35.0
    transitivePeerDependencies:
      - ts-node

  tapable@2.2.1: {}

  text-table@0.2.0: {}

  thenify-all@1.6.0:
    dependencies:
      thenify: 3.3.1

  thenify@3.3.1:
    dependencies:
      any-promise: 1.3.0

  tiny-case@1.0.3: {}

  tinybench@2.9.0: {}

  tinyexec@0.3.0: {}

  tinyglobby@0.2.6:
    dependencies:
      fdir: 6.3.0(picomatch@4.0.2)
      picomatch: 4.0.2

  tinypool@1.0.1: {}

  tinyrainbow@1.2.0: {}

  tinyspy@3.0.2: {}

  to-regex-range@5.0.1:
    dependencies:
      is-number: 7.0.0

  token-types@6.0.0:
    dependencies:
      '@tokenizer/token': 0.3.0
      ieee754: 1.2.1

  toposort@2.0.2: {}

  tr46@1.0.1:
    dependencies:
      punycode: 2.3.1

  tree-kill@1.2.2: {}

  truncate@3.0.0: {}

  ts-api-utils@1.3.0(typescript@5.6.2):
    dependencies:
      typescript: 5.6.2

  ts-interface-checker@0.1.13: {}

  tsconfig-paths@3.15.0:
    dependencies:
      '@types/json5': 0.0.29
      json5: 1.0.2
      minimist: 1.2.8
      strip-bom: 3.0.0

  tslib@2.7.0: {}

  tsup@8.3.0(jiti@1.21.6)(postcss@8.4.47)(tsx@4.19.1)(typescript@5.6.2)(yaml@2.5.1):
    dependencies:
      bundle-require: 5.0.0(esbuild@0.23.1)
      cac: 6.7.14
      chokidar: 3.6.0
      consola: 3.2.3
      debug: 4.3.7
      esbuild: 0.23.1
      execa: 5.1.1
      joycon: 3.1.1
      picocolors: 1.1.0
      postcss-load-config: 6.0.1(jiti@1.21.6)(postcss@8.4.47)(tsx@4.19.1)(yaml@2.5.1)
      resolve-from: 5.0.0
      rollup: 4.22.5
      source-map: 0.8.0-beta.0
      sucrase: 3.35.0
      tinyglobby: 0.2.6
      tree-kill: 1.2.2
    optionalDependencies:
      postcss: 8.4.47
      typescript: 5.6.2
    transitivePeerDependencies:
      - jiti
      - supports-color
      - tsx
      - yaml

  tsx@4.19.1:
    dependencies:
      esbuild: 0.23.1
      get-tsconfig: 4.8.1
    optionalDependencies:
      fsevents: 2.3.3

  type-check@0.4.0:
    dependencies:
      prelude-ls: 1.2.1

  type-fest@0.20.2: {}

  type-fest@2.19.0: {}

  typed-array-buffer@1.0.2:
    dependencies:
      call-bind: 1.0.7
      es-errors: 1.3.0
      is-typed-array: 1.1.13

  typed-array-byte-length@1.0.1:
    dependencies:
      call-bind: 1.0.7
      for-each: 0.3.3
      gopd: 1.0.1
      has-proto: 1.0.3
      is-typed-array: 1.1.13

  typed-array-byte-offset@1.0.2:
    dependencies:
      available-typed-arrays: 1.0.7
      call-bind: 1.0.7
      for-each: 0.3.3
      gopd: 1.0.1
      has-proto: 1.0.3
      is-typed-array: 1.1.13

  typed-array-length@1.0.6:
    dependencies:
      call-bind: 1.0.7
      for-each: 0.3.3
      gopd: 1.0.1
      has-proto: 1.0.3
      is-typed-array: 1.1.13
      possible-typed-array-names: 1.0.0

  typescript@5.6.2: {}

  uint8array-extras@1.4.0: {}

  unbox-primitive@1.0.2:
    dependencies:
      call-bind: 1.0.7
      has-bigints: 1.0.2
      has-symbols: 1.0.3
      which-boxed-primitive: 1.0.2

  undici-types@6.19.8: {}

  update-browserslist-db@1.1.1(browserslist@4.24.0):
    dependencies:
      browserslist: 4.24.0
      escalade: 3.2.0
      picocolors: 1.1.0

  uri-js@4.4.1:
    dependencies:
      punycode: 2.3.1

  url-join@4.0.1: {}

  url-join@5.0.0: {}

  url-template@3.1.1: {}

  use-callback-ref@1.3.2(@types/react@18.3.10)(react@18.3.1):
    dependencies:
      react: 18.3.1
      tslib: 2.7.0
    optionalDependencies:
      '@types/react': 18.3.10

  use-sidecar@1.1.2(@types/react@18.3.10)(react@18.3.1):
    dependencies:
      detect-node-es: 1.1.0
      react: 18.3.1
      tslib: 2.7.0
    optionalDependencies:
      '@types/react': 18.3.10

  use-sync-external-store@1.2.2(react@18.3.1):
    dependencies:
      react: 18.3.1

  util-deprecate@1.0.2: {}

  vaul@0.9.9(@types/react-dom@18.3.0)(@types/react@18.3.10)(react-dom@18.3.1(react@18.3.1))(react@18.3.1):
    dependencies:
      '@radix-ui/react-dialog': 1.1.2(@types/react-dom@18.3.0)(@types/react@18.3.10)(react-dom@18.3.1(react@18.3.1))(react@18.3.1)
      react: 18.3.1
      react-dom: 18.3.1(react@18.3.1)
    transitivePeerDependencies:
      - '@types/react'
      - '@types/react-dom'

  vite-node@2.1.1(@types/node@22.7.4)(sass@1.79.4):
    dependencies:
      cac: 6.7.14
      debug: 4.3.7
      pathe: 1.1.2
      vite: 5.4.8(@types/node@22.7.4)(sass@1.79.4)
    transitivePeerDependencies:
      - '@types/node'
      - less
      - lightningcss
      - sass
      - sass-embedded
      - stylus
      - sugarss
      - supports-color
      - terser

  vite@5.4.8(@types/node@22.7.4)(sass@1.79.4):
    dependencies:
      esbuild: 0.21.5
      postcss: 8.4.47
      rollup: 4.22.5
    optionalDependencies:
      '@types/node': 22.7.4
      fsevents: 2.3.3
      sass: 1.79.4

  vitest@2.1.1(@types/node@22.7.4)(sass@1.79.4):
    dependencies:
      '@vitest/expect': 2.1.1
      '@vitest/mocker': 2.1.1(@vitest/spy@2.1.1)(vite@5.4.8(@types/node@22.7.4)(sass@1.79.4))
      '@vitest/pretty-format': 2.1.1
      '@vitest/runner': 2.1.1
      '@vitest/snapshot': 2.1.1
      '@vitest/spy': 2.1.1
      '@vitest/utils': 2.1.1
      chai: 5.1.1
      debug: 4.3.7
      magic-string: 0.30.11
      pathe: 1.1.2
      std-env: 3.7.0
      tinybench: 2.9.0
      tinyexec: 0.3.0
      tinypool: 1.0.1
      tinyrainbow: 1.2.0
      vite: 5.4.8(@types/node@22.7.4)(sass@1.79.4)
      vite-node: 2.1.1(@types/node@22.7.4)(sass@1.79.4)
      why-is-node-running: 2.3.0
    optionalDependencies:
      '@types/node': 22.7.4
    transitivePeerDependencies:
      - less
      - lightningcss
      - msw
      - sass
      - sass-embedded
      - stylus
      - sugarss
      - supports-color
      - terser

  webidl-conversions@4.0.2: {}

  whatwg-url@7.1.0:
    dependencies:
      lodash.sortby: 4.7.0
      tr46: 1.0.1
      webidl-conversions: 4.0.2

  which-boxed-primitive@1.0.2:
    dependencies:
      is-bigint: 1.0.4
      is-boolean-object: 1.1.2
      is-number-object: 1.0.7
      is-string: 1.0.7
      is-symbol: 1.0.4

  which-builtin-type@1.1.4:
    dependencies:
      function.prototype.name: 1.1.6
      has-tostringtag: 1.0.2
      is-async-function: 2.0.0
      is-date-object: 1.0.5
      is-finalizationregistry: 1.0.2
      is-generator-function: 1.0.10
      is-regex: 1.1.4
      is-weakref: 1.0.2
      isarray: 2.0.5
      which-boxed-primitive: 1.0.2
      which-collection: 1.0.2
      which-typed-array: 1.1.15

  which-collection@1.0.2:
    dependencies:
      is-map: 2.0.3
      is-set: 2.0.3
      is-weakmap: 2.0.2
      is-weakset: 2.0.3

  which-typed-array@1.1.15:
    dependencies:
      available-typed-arrays: 1.0.7
      call-bind: 1.0.7
      for-each: 0.3.3
      gopd: 1.0.1
      has-tostringtag: 1.0.2

  which@2.0.2:
    dependencies:
      isexe: 2.0.0

  why-is-node-running@2.3.0:
    dependencies:
      siginfo: 2.0.0
      stackback: 0.0.2

  word-wrap@1.2.5: {}

  wrap-ansi@7.0.0:
    dependencies:
      ansi-styles: 4.3.0
      string-width: 4.2.3
      strip-ansi: 6.0.1

  wrap-ansi@8.1.0:
    dependencies:
      ansi-styles: 6.2.1
      string-width: 5.1.2
      strip-ansi: 7.1.0

  wrappy@1.0.2: {}

  yallist@4.0.0: {}

  yaml@2.5.1: {}

  yocto-queue@0.1.0: {}

<<<<<<< HEAD
  zod-config@0.0.5(dotenv@16.4.5)(zod@3.23.8):
=======
  yup@1.4.0:
    dependencies:
      property-expr: 2.0.6
      tiny-case: 1.0.3
      toposort: 2.0.2
      type-fest: 2.19.0

  zod-config@0.0.5(zod@3.23.8):
>>>>>>> 1162727a
    dependencies:
      zod: 3.23.8
    optionalDependencies:
      dotenv: 16.4.5

  zod@3.23.8: {}<|MERGE_RESOLUTION|>--- conflicted
+++ resolved
@@ -153,7 +153,7 @@
         specifier: ^0.3.1
         version: 0.3.1
       '@prisma/client':
-        specifier: ^5.20.0
+        specifier: ^5.19.1
         version: 5.20.0(prisma@5.20.0)
       corstisol:
         specifier: ^1.0.0
@@ -161,9 +161,6 @@
       countries-list:
         specifier: ^3.1.0
         version: 3.1.1
-      dotenv:
-        specifier: ^16.4.5
-        version: 16.4.5
       file-type:
         specifier: ^19.5.0
         version: 19.5.0
@@ -179,15 +176,9 @@
       mailgun.js:
         specifier: ^10.2.3
         version: 10.2.3
-<<<<<<< HEAD
-      nanoid:
-        specifier: ^5.0.7
-        version: 5.0.7
-=======
       module-error:
         specifier: ^1.0.2
         version: 1.0.2
->>>>>>> 1162727a
       openid-client:
         specifier: ^5.6.5
         version: 5.7.0
@@ -199,7 +190,7 @@
         version: 3.23.8
       zod-config:
         specifier: ^0.0.5
-        version: 0.0.5(dotenv@16.4.5)(zod@3.23.8)
+        version: 0.0.5(zod@3.23.8)
     devDependencies:
       '@biomejs/biome':
         specifier: ^1.8.3
@@ -211,7 +202,7 @@
         specifier: ^11.0.0
         version: 11.0.0
       prisma:
-        specifier: ^5.20.0
+        specifier: ^5.19.1
         version: 5.20.0
       tsup:
         specifier: ^8.2.3
@@ -1962,10 +1953,6 @@
     resolution: {integrity: sha512-yS+Q5i3hBf7GBkd4KG8a7eBNNWNGLTaEwwYWUijIYM7zrlYDM0BFXHjjPWlWZ1Rg7UaddZeIDmi9jF3HmqiQ2w==}
     engines: {node: '>=6.0.0'}
 
-  dotenv@16.4.5:
-    resolution: {integrity: sha512-ZmdL2rui+eB2YwhsWzjInR8LldtZHGDoQ1ugH85ppHKwpUHL7j7rN0Ti9NCnGiQbhaZ11FpR+7ao1dNsmduNUg==}
-    engines: {node: '>=12'}
-
   eastasianwidth@0.2.0:
     resolution: {integrity: sha512-I88TYZWc9XiYHRQ4/3c5rjjfgkjhLyW2luGIheGERbNQ6OY7yTybanSpDXZa8y7VUP9YmDcYa+eyq4ca7iLqWA==}
 
@@ -2739,11 +2726,6 @@
   nanoid@3.3.7:
     resolution: {integrity: sha512-eSRppjcPIatRIMC1U6UngP8XFcz8MQWGQdt1MTBQ7NaAmvXDfvNxbvWV3x2y6CdEUciCSsDHDQZbhYaB8QEo2g==}
     engines: {node: ^10 || ^12 || ^13.7 || ^14 || >=15.0.1}
-    hasBin: true
-
-  nanoid@5.0.7:
-    resolution: {integrity: sha512-oLxFY2gd2IqnjcYyOXD8XGCftpGtZP2AbHbOkthDkvRywH5ayNtPVy9YlOPcHckXzbLTCHpkb7FB+yuxKV13pQ==}
-    engines: {node: ^18 || >=20}
     hasBin: true
 
   natural-compare@1.4.0:
@@ -5259,8 +5241,6 @@
   doctrine@3.0.0:
     dependencies:
       esutils: 2.0.3
-
-  dotenv@16.4.5: {}
 
   eastasianwidth@0.2.0: {}
 
@@ -6213,8 +6193,6 @@
 
   nanoid@3.3.7: {}
 
-  nanoid@5.0.7: {}
-
   natural-compare@1.4.0: {}
 
   negotiator@0.6.3: {}
@@ -7167,9 +7145,6 @@
 
   yocto-queue@0.1.0: {}
 
-<<<<<<< HEAD
-  zod-config@0.0.5(dotenv@16.4.5)(zod@3.23.8):
-=======
   yup@1.4.0:
     dependencies:
       property-expr: 2.0.6
@@ -7178,10 +7153,7 @@
       type-fest: 2.19.0
 
   zod-config@0.0.5(zod@3.23.8):
->>>>>>> 1162727a
     dependencies:
       zod: 3.23.8
-    optionalDependencies:
-      dotenv: 16.4.5
 
   zod@3.23.8: {}