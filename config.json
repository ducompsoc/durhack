{
    "faqs": {
        "Should I attend DurHack?": [
            "If you've thought at all about attending DurHack, yes! DurHack is welcoming to people of all abilities, all that's important is a willingness to get stuck in with your team. DurHack is designed to have an inclusive and encouraging environment, so don't be afraid to ask anyone for help at the event!",
            "DurHack is completely free to attend, and could not run without the generosity of our sponsors. We provide the space, WiFi, meals, snacks, and free swag."
        ],
        "Will I be able to get my travel costs reimbursed?": [
            "We are currently unlikely to be able to offer any travel reimbursements."
        ],
        "Do I need to be able to code to attend DurHack?": [
            "The most important thing when attending a hackathon is your enthusiasm for technology. DurHack is passionate about being very welcoming and beginner-friendly, and you'll learn loads at the event!",
            "If you want to learn to code but don't know where to start, you should definitely \n\n<a href=\"https://medium.com/on-coding/you-can-already-code-you-just-dont-know-it-yet-862044601a5a\" target=\"_blank\">read this blogpost</a>\n\n.",
            "We'll also be running several lead-up workshops with \n\n<a href=\"https://compsoc.tech/\" target=\"_blank\">CompSoc</a>\n\n to prepare people for DurHack."
        ],
        "What can I eat?": [
            "We'll provide you with meals, snacks and drinks throughout the weekend, leaving you to concentrate on your projects. If you have special dietary requirements, please let us know when you register."
        ],
        "What should I bring?": [
            "All attendees will need to show valid student ID (other photo ID is acceptable for graduates) at registration. You'll also need a laptop and a charger, and you might want to bring toiletries."
        ],
        "What if I don't have a team?": [
            "Don't worry! Part of the fun of a hackathon is meeting new people. We'll have a team-forming event before hacking begins for those who want to meet and form new teams."
        ],
        "How large can my team be?": [
            "There's absolutely no obligation for you to come to DurHack with a pre-made team. Many attendees won't, and we'll run team-forming exercises at the start to make sure everyone is part of an awesome team",
            "However, if you are already looking for teammates, there is a maximum of 4 people allowed per team. Remember that, of course, each member of your team needs to have their own DurHack ticket."
        ],
        "Can I take a break overnight?": [
            "You'll have 24 hours to create your project. It's important to take regular breaks, and that's why we'll be providing a relaxation room for attendees to have a rest if they want. Part of the fun of the hackathon is coding through the night!"
        ],
        "What can I build and who owns the IP?": [
            "Web apps, mobile apps, hardware, anything! Projects will be judged based on their creativity, technical accomplishments, polish and usefulness by our judges.",
            "<strong>The IP of your work remains with you, the attendees.</strong>"
        ],
        "Do you have a code of conduct?": [
            "Everybody at DurHack will be expected to abide by the \n\n<a href=\"https://static.mlh.io/docs/mlh-code-of-conduct.pdf\">MLH Code of Conduct</a>\n\n.",
            "TL;DR: be respectful to each other."
        ],
        "What if I have other questions?": [
            "If you're still not sure about something, drop us a line at \n\n<a href=\"mailto:hello@durhack.com\">hello@durhack.com</a>\n\n and we'll be very happy to help!"
        ]
    },
    "sponsors": {
        "platinum": [
            {
                "image": "quinn.png",
                "link": "#"
            },
            {
                "image": "quinn.png",
                "link": "#"
            },
            {
                "image": "quinn.png",
                "link": "#"
            }
        ],
        "gold": [
            {
                "image": "quinn.png",
                "link": "#"
            },
            {
                "image": "quinn.png",
                "link": "#"
            },
            {
                "image": "quinn.png",
                "link": "#"
            },
            {
                "image": "quinn.png",
                "link": "#"
            },
            {
                "image": "quinn.png",
                "link": "#"
            }
        ],
        "silver": [
            {
                "image": "quinn.png",
                "link": "#"
            },
            {
                "image": "quinn.png",
                "link": "#"
            },
            {
                "image": "quinn.png",
                "link": "#"
            },
            {
                "image": "quinn.png",
                "link": "#"
            },
            {
                "image": "quinn.png",
                "link": "#"
            },
            {
                "image": "quinn.png",
                "link": "#"
            },
            {
                "image": "quinn.png",
                "link": "#"
            }
        ],
        "partners": [
            {
                "image": "mlh-logo-color.svg",
                "link": "https://mlh.io/"
            },
            {
                "link": "http://hackathons.org.uk/",
                "image": "hackathonsuk.svg"
            },
            {
                "image": "dsu.png",
                "link": "https://www.durhamsu.com/"
            },
            {
                "image": "compsoc.png",
                "link": "https://www.compsoc.tech/"
            }
        ]
    },
    "teams": [
        [
            {
                "name": "Quinn Dines",
                "role": "Lead Organiser",
                "email": "email",
                "image": "quinn.png"
            }
        ],
        [
            {
                "name": "Disha Gupta",
                "role": "Head of Tech",
                "email": "email",
                "image": "Disha G.png"
            },
            {
                "name": "Luca Huelle",
                "role": "Megateams PM & Tech Advisor",
                "email": "email",
                "image": "luca.jpg"
            },
            {
                "name": "Joe Clack",
                "role": "Tech Officer",
                "email": "email",
                "image": "joe.png"
            },
            {
                "name": "Amber Gosling",
                "role": "Tech Officer",
                "email": "email",
                "image": "amber.png"
            },
            {
                "name": "Will Woodward",
                "role": "Tech Officer",
                "email": "email",
                "image": "will.png"
            },
            {
                "name": "Jacob Wrenn",
                "role": "Tech Officer",
                "email": "email",
                "image": "jacob.png"
            }
        ],
        [
            {
                "name": "Karl Southern",
                "role": "Organiser Emeritus",
                "email": "email",
                "image": "karl.jpg"
            }
        ],
        [
            {
                "name": "Abi Collins",
                "role": "Head of Logistics",
                "email": "email",
                "image": "Abigail.png"
            },
            {
                "name": "Charlotte Lawrence",
                "role": "Logistics Officer",
                "email": "email",
                "image": "charlotte.png"
            },
            {
                "name": "Lauren Yeung",
                "role": "Logistics Officer",
                "email": "email",
                "image": "lauren.png"
            },
            {
                "name": "Tanheed Rahman",
                "role": "Logistics Officer",
                "email": "email",
                "image": "tanheed.png"
            }
        ],
        [
            {
                "name": "Clary Hui",
                "role": "Head of Design and Marketing",
                "email": "email",
                "image": "Clary H.png"
            },
            {
                "name": "Fatima Jabeen",
                "role": "Design and Marketing Officer",
                "email": "email",
                "image": "fatima.png"
            }
        ],
        [
            {
                "name": "Eve Routledge",
                "role": "Head of Sponsorship",
                "email": "email",
                "image": "Eve R.png"
            },            
            {
                "name": "Eve Sherratt",
                "role": "Sponsorship Officer",
                "email": "email",
                "image": "eve_s.png"
            },            
            {
                "name": "George Osborne",
                "role": "Sponsorship Officer",
                "email": "email",
                "image": "george.png"
            },            
            {
                "name": "Rushil Shah",
                "role": "Sponsorship Officer",
                "email": "email",
                "image": "rushil.png"
            }
        ],
        [
            {
                "name": "Allaida Siow",
                "role": "Hacker Experience",
                "email": "email",
                "image": "Allaida S - Hacker Experience.png"
            }
        ]
<<<<<<< HEAD
    },
    "team": [
        {
            "name": "Haygen Tsoi",
            "role": "Logistics Officer",
            "email": "haygent@durhack.com",
            "image": "haygen.jpg"
        },
        {
            "name": "Charles Thomas",
            "role": "Logistics Officer",
            "email": "charles.t@durhack.com",
            "image": "charles.png"
        },
        {
            "name": "Alperen Karadereli",
            "role": "Head of Logistics",
            "email": "alperen.k@durhack.com",
            "image": "alperen.jpg"
        },
        {
            "name": "Heidi Januszewski",
            "role": "Head of Design & Marketing",
            "email": "heidi.j@durhack.com",
            "image": "heidi.jpg"
        },
        {
            "name": "Sum Yau Anavah Chiu",
            "role": "Design & Marketing Officer",
            "email": "sum.c@durhack.com",
            "image": "anavah.jpg"
        },
        {
            "name": "Matthew Chapman",
            "role": "Advisor",
            "email": "matthew.c@durhack.com",
            "image": "matthew.jpg"
        },
        {
            "name": "Tom Nudd",
            "role": "Advisor",
            "email": "tom.n@durhack.com",
            "image": "tom.jpeg"
        },
        {
            "name": "Allaida Siow",
            "role": "Sponsorship Officer",
            "email": "allaida.s@durhack.com",
            "image": "allaida.jpg"
        },
        {
            "name": "Mohsin Ahmed",
            "role": "Lead Organiser & Head of Sponsorship",
            "email": "mohammed.a@durhack.com",
            "image": "mohsin.jpg"
        },
        {
            "name": "Karl Southern",
            "role": "General Advisor",
            "email": "karl.s@durhack.com",
            "image": "karl.jpg"
        },
        {
            "name": "Faiza Jalil",
            "role": "Sponsorship Officer",
            "email": "faiza.j@durhack.com",
            "image": "faiza.jpg"
        },
        {
            "name": "Ethan Waite",
            "role": "Tech Advisor",
            "email": "ethan.w@durhack.com",
            "image": "ethan.jpg"
        },
        {
            "name": "Quinn Dines",
            "role": "Finance Officer",
            "email": "qdines@durhack.com",
            "image": "quinn.png"
        },
        {
            "name": "Aaron Cheung",
            "role": "Tech & Logistics Officer",
            "email": "aaron.c@durhack.com",
            "image": "aaron.jpg"
        },
        {
            "name": "Luca Huelle",
            "role": "Tech Officer",
            "email": "luca.huelle@durhack.com",
            "image": "luca.jpg"
        },
        {
            "name": "Dave Kutner",
            "role": "Head of Tech",
            "email": "david.k@durhack.com",
            "image": "dave.png"
        },
        {
            "name": "Kai Heale",
            "role": "Tech Officer",
            "email": "kai.h@durhack.com",
            "image": "kai.jpg"
=======
    ],
    "schedule": [
        {
            "events": [
                {
                    "title": "Registration",
                    "icon": "edit",
                    "start": "9:30",
                    "end": "11:00"
                },
                {
                    "title": "Opening Keynote",
                    "icon": "microphone",
                    "start": "11:00",
                    "end": "11:45"
                },
                {
                    "title": "Team-forming activity",
                    "icon": "lightbulb",
                    "start": "11:45",
                    "end": "12:00"
                },
                {
                    "title": "Hacking begins",
                    "icon": "code",
                    "start": "12:00",
                    "end": ""
                },
                {
                    "title": "Lunch",
                    "icon": "food",
                    "start": "12:00",
                    "end": "13:00"
                },
                {
                    "title": "'Defeating Android Malware' w/ Netcraft",
                    "icon": "flask",
                    "start": "14:00",
                    "end": "15:00"
                },
                {
                    "title": "GitHub Workshop",
                    "icon": "flask",
                    "start": "15:00",
                    "end": "15:45"
                },
                {
                    "title": "'Intro to GraphQL' w/ THG",
                    "icon": "flask",
                    "start": "15:45",
                    "end": "16:30"
                }
            ]
        },
        {
            "events": [
                {
                    "title": "'Introduction to Kaggle data competitions' w/ QRT",
                    "icon": "flask",
                    "start": "16:30",
                    "end": "17:30"
                },
                {
                    "title": "Snyk (mini-CTF)",
                    "icon": "jigsaw",
                    "start": "17:30",
                    "end": "18:00"
                },
                {
                    "title": "Dinner",
                    "icon": "food",
                    "start": "18:30",
                    "end": "19:30"
                },
                {
                    "title": "Slideshow Karaoke",
                    "icon": "jigsaw",
                    "start": "19:15",
                    "end": "20:15"
                },
                {
                    "title": "Cupstacking",
                    "icon": "cup",
                    "start": "20:30",
                    "end": "21:00"
                },
                {
                    "title": "Mario Kart Tournament",
                    "icon": "gaming",
                    "start": "21:30",
                    "end": ""
                },
                {
                    "title": "Relaxation room opens",
                    "icon": "moon",
                    "start": "22:00",
                    "end": ""
                },
                {
                    "title": "Midnight Pizza",
                    "icon": "pizza",
                    "start": "00:00",
                    "end": ""
                }
            ]
        },
        {
            "day": "DAY TWO",
            "events": [
                {
                    "title": "Breakfast",
                    "icon": "food",
                    "start": "09:30",
                    "end": "10:00"
                },
                {
                    "title": "Project Submission Deadline",
                    "icon": "calendar",
                    "start": "11:00",
                    "end": ""
                },
                {
                    "title": "Hacking Ends",
                    "icon": "code",
                    "start": "12:00",
                    "end": ""
                },
                {
                    "title": "Lunch",
                    "icon": "food",
                    "start": "12:00",
                    "end": "13:00"
                },
                {
                    "title": "Science Fair",
                    "icon": "flask",
                    "start": "13:00",
                    "end": "14:30"
                },
                {
                    "title": "Finalist presentations",
                    "icon": "presentation",
                    "start": "14:45",
                    "end": "15:15"
                },
                {
                    "title": "Closing Talks",
                    "icon": "microphone",
                    "start": "15:15",
                    "end": "16:30"
                }
            ]
>>>>>>> b71f3821
        }
    ]
}<|MERGE_RESOLUTION|>--- conflicted
+++ resolved
@@ -41,72 +41,9 @@
         ]
     },
     "sponsors": {
-        "platinum": [
-            {
-                "image": "quinn.png",
-                "link": "#"
-            },
-            {
-                "image": "quinn.png",
-                "link": "#"
-            },
-            {
-                "image": "quinn.png",
-                "link": "#"
-            }
-        ],
-        "gold": [
-            {
-                "image": "quinn.png",
-                "link": "#"
-            },
-            {
-                "image": "quinn.png",
-                "link": "#"
-            },
-            {
-                "image": "quinn.png",
-                "link": "#"
-            },
-            {
-                "image": "quinn.png",
-                "link": "#"
-            },
-            {
-                "image": "quinn.png",
-                "link": "#"
-            }
-        ],
-        "silver": [
-            {
-                "image": "quinn.png",
-                "link": "#"
-            },
-            {
-                "image": "quinn.png",
-                "link": "#"
-            },
-            {
-                "image": "quinn.png",
-                "link": "#"
-            },
-            {
-                "image": "quinn.png",
-                "link": "#"
-            },
-            {
-                "image": "quinn.png",
-                "link": "#"
-            },
-            {
-                "image": "quinn.png",
-                "link": "#"
-            },
-            {
-                "image": "quinn.png",
-                "link": "#"
-            }
-        ],
+        "platinum": [],
+        "gold": [],
+        "silver": [],
         "partners": [
             {
                 "image": "mlh-logo-color.svg",
@@ -227,19 +164,19 @@
                 "role": "Head of Sponsorship",
                 "email": "email",
                 "image": "Eve R.png"
-            },            
+            },
             {
                 "name": "Eve Sherratt",
                 "role": "Sponsorship Officer",
                 "email": "email",
                 "image": "eve_s.png"
-            },            
+            },
             {
                 "name": "George Osborne",
                 "role": "Sponsorship Officer",
                 "email": "email",
                 "image": "george.png"
-            },            
+            },
             {
                 "name": "Rushil Shah",
                 "role": "Sponsorship Officer",
@@ -255,111 +192,6 @@
                 "image": "Allaida S - Hacker Experience.png"
             }
         ]
-<<<<<<< HEAD
-    },
-    "team": [
-        {
-            "name": "Haygen Tsoi",
-            "role": "Logistics Officer",
-            "email": "haygent@durhack.com",
-            "image": "haygen.jpg"
-        },
-        {
-            "name": "Charles Thomas",
-            "role": "Logistics Officer",
-            "email": "charles.t@durhack.com",
-            "image": "charles.png"
-        },
-        {
-            "name": "Alperen Karadereli",
-            "role": "Head of Logistics",
-            "email": "alperen.k@durhack.com",
-            "image": "alperen.jpg"
-        },
-        {
-            "name": "Heidi Januszewski",
-            "role": "Head of Design & Marketing",
-            "email": "heidi.j@durhack.com",
-            "image": "heidi.jpg"
-        },
-        {
-            "name": "Sum Yau Anavah Chiu",
-            "role": "Design & Marketing Officer",
-            "email": "sum.c@durhack.com",
-            "image": "anavah.jpg"
-        },
-        {
-            "name": "Matthew Chapman",
-            "role": "Advisor",
-            "email": "matthew.c@durhack.com",
-            "image": "matthew.jpg"
-        },
-        {
-            "name": "Tom Nudd",
-            "role": "Advisor",
-            "email": "tom.n@durhack.com",
-            "image": "tom.jpeg"
-        },
-        {
-            "name": "Allaida Siow",
-            "role": "Sponsorship Officer",
-            "email": "allaida.s@durhack.com",
-            "image": "allaida.jpg"
-        },
-        {
-            "name": "Mohsin Ahmed",
-            "role": "Lead Organiser & Head of Sponsorship",
-            "email": "mohammed.a@durhack.com",
-            "image": "mohsin.jpg"
-        },
-        {
-            "name": "Karl Southern",
-            "role": "General Advisor",
-            "email": "karl.s@durhack.com",
-            "image": "karl.jpg"
-        },
-        {
-            "name": "Faiza Jalil",
-            "role": "Sponsorship Officer",
-            "email": "faiza.j@durhack.com",
-            "image": "faiza.jpg"
-        },
-        {
-            "name": "Ethan Waite",
-            "role": "Tech Advisor",
-            "email": "ethan.w@durhack.com",
-            "image": "ethan.jpg"
-        },
-        {
-            "name": "Quinn Dines",
-            "role": "Finance Officer",
-            "email": "qdines@durhack.com",
-            "image": "quinn.png"
-        },
-        {
-            "name": "Aaron Cheung",
-            "role": "Tech & Logistics Officer",
-            "email": "aaron.c@durhack.com",
-            "image": "aaron.jpg"
-        },
-        {
-            "name": "Luca Huelle",
-            "role": "Tech Officer",
-            "email": "luca.huelle@durhack.com",
-            "image": "luca.jpg"
-        },
-        {
-            "name": "Dave Kutner",
-            "role": "Head of Tech",
-            "email": "david.k@durhack.com",
-            "image": "dave.png"
-        },
-        {
-            "name": "Kai Heale",
-            "role": "Tech Officer",
-            "email": "kai.h@durhack.com",
-            "image": "kai.jpg"
-=======
     ],
     "schedule": [
         {
@@ -512,7 +344,6 @@
                     "end": "16:30"
                 }
             ]
->>>>>>> b71f3821
         }
     ]
 }