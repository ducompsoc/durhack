--- conflicted
+++ resolved
@@ -21,33 +21,27 @@
 }
 
 model User {
-<<<<<<< HEAD
-    keycloakUserId    String                  @id @map("keycloak_user_id") @db.Uuid
-    tokenSet          TokenSet?
-    sessions          SessionRecord[]
-    cvFile            UserCV?
-    applicationStatus User_application_status @default(INCOMPLETE) @map("application_status")
-    age               Int?
-    university        String?
-    graduation        Int?
-    levelOfStudy      String?                 @map("level_of_study")
-    country           String?
-    mlhCode           Boolean                 @default(false) @map("mlh_code")
-    mlhTerms          Boolean                 @default(false) @map("mlh_terms")
-    mlhMarketing      Boolean                 @default(false) @map("mlh_marketing")
-    cv                Boolean?
-=======
     keycloakUserId String          @id @map("keycloak_user_id") @db.Uuid
     tokenSet       TokenSet?
     sessions       SessionRecord[]
+    userCv         UserCV?
     userInfo       UserInfo?
     userFlags      UserFlag[]
 }
 
-model UserInfo{ // stores extra data not covered by keycloak
+model UserCV {
+    userId      String @id() @map("user_id") @db.Uuid()
+    user        User   @relation(fields: [userId], references: [keycloakUserId])
+    filename    String
+    contentType String @map("content_type")
+    content     Bytes
+}
+
+model UserInfo {
     userId              String    @id @map("user_id") @db.Uuid
     user                User      @relation(fields: [userId], references: [keycloakUserId])
 
+    applicationStatus   UserApplicationStatus @default(INCOMPLETE) @map("application_status")
     age                 Int       @db.SmallInt
     university          String    @db.VarChar(50)
     graduationYear            DateTime  @db.Date         @map("graduation_year")
@@ -55,13 +49,12 @@
     country             String    @db.VarChar(256)
 }
 
-model UserFlag{
+model UserFlag {
     userId              String    @map("user_id") @db.Uuid
     user                User      @relation(fields: [userId], references: [keycloakUserId])
     name                String    @map("flag_name")
 
     @@id(fields: [userId, name], name:"id", map:"user_id_and_name")
->>>>>>> cb49cd02
 }
 
 model TokenSet {
@@ -89,17 +82,9 @@
     @@index([userId])
 }
 
-model UserCV {
-  userId      String @id() @db.Uuid() @map("user_id")
-  user        User   @relation(fields: [userId], references: [keycloakUserId])
-  filename    String
-  contentType String @map("content_type")
-  content     Bytes
-}
-
-enum User_application_status {
-  INCOMPLETE
-  SUBMITTED
-  ACCEPTED
-  WAITING_LIST
+enum UserApplicationStatus {
+  Incomplete
+  Submitted
+  Accepted @map()
+  WaitingList @map("waiting_list")
 }