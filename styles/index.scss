@import url('https://fonts.googleapis.com/css2?family=Audiowide&family=Chakra+Petch:wght@400;600;700&display=swap');

@import './variables';

// Reset user-agent stylesheets https://stackoverflow.com/questions/29307357/get-rid-of-webkit-padding-start-40px
*:not(p) {
    margin: 0;
    padding: 0;
}

html {
    scroll-behavior: smooth;
}

#map {
    .button {
        display: inline-block;
        border: solid 2px $secondary-a;
        font-size: 24px;
        font-weight: bold;
        text-decoration: none;
        color: $secondary-a;
        padding: 16px 96px;
        margin: 9px 0px;
        transition: .5s ease;

        &:not(.disabled):hover {
            background-color: $secondary-a;
            color: #222;
        }

        @media screen and (max-width: $breakpoint-medium) {
            padding: 12px 32px;
        }

        &.disabled {
            opacity: 0.5;
            pointer-events: none;
        }
    }

    .flex-container {
        display: flex;
        flex-direction: row;
        justify-content: center;
    }

    .flex-item{
        flex: 50%;
    }

    @media screen and (max-width: $breakpoint-medium) {
        .flex-container {
            display: block;
        }
        #hoop1 {
            margin-top: 50px;
            margin-left: 25%;
        }
        #mapbody {
            margin-left: auto;
            margin-right: auto;

        }
    }


    $rad1: 50vw;
    $thick1: calc($rad1 / 60);

    $thick2: calc($rad1 / 20);
    $rad2: 70%; // percentage of rad1


    #mapbody {
        position: relative;
        width: 80%;
        text-align: center;
        padding-top: 20vh;
        p {
            position: relative;
            width: 80%;
            left: 10%;
            right: 10%;
        }
    }

    #hoop1 {
        width: $rad1;
        aspect-ratio: 1;
        background: $primary-dark;
        outline: $thick1 solid $tertiary;
        margin-right: 10vw; // $thick1;
        border-radius: 50%;
    }

    #hoop2 {
        width: $rad2;
        aspect-ratio: 1;
        position: relative;
        top: calc((100% - $rad2) / 2);
        left: calc((100% - $rad2) / 2);
        background: $primary-dark;
        outline: $thick2 solid $tertiary;
        //margin: $thick2;
        border-radius: 50%;
    }

    img {
        position: absolute;
        top: 50%;
        left: 50%;
        transform: translate(-50%, -50%);

        border-radius: 50%;
        width: 90%;
    }
}

body {
    background-color: $primary-dark;
    font-family: 'Chakra Petch', 'Open Sans', 'Helvetica Neue', sans-serif;
    font-size: 20px;
    -webkit-font-smoothing: antialiased;
    -moz-osx-font-smoothing: grayscale;
    color: #fff;
    margin: 0px;
    overflow-x: hidden;
}

.container {
    margin: 0 0 0 0;
}

.tippy-tooltip {
    background-color: $primary-dark !important;
}

.tippy-arrow {
    border-top-color: $primary-dark !important;
}

.primary-normal-svg-filter {
    filter: $primary-normal-filter;
}

h1 {
    font-family: 'Audiowide', cursive;
    color: $primary-normal;
    text-transform: uppercase;
}

aside {
    display: block;
    position: relative;
    padding-left: 3rem;

    > h1 {
        position: absolute;

        transform-origin: top left;
        transform: rotate(-90deg) translate(-100%, 1.8rem);

        left: -1.2rem;
    }

    > div {
        padding-left: .5rem;
    }
}

a:not(.tooltip) {
    color: $primary-normal;
    border-bottom: dashed 1px $primary-normal;
    text-decoration: none;

    &:hover {
        border-bottom-style: solid;
    }
}

<<<<<<< HEAD
=======
.team-padding {
    padding-top: 70px;
}

>>>>>>> 76dc2269
.text-center {
    text-align: center;
}


@import './404';
@import './intro';
@import './aboveTheFold';
@import './content';
@import './flex';
@import './footer';
@import './header';
@import './navbar';
@import './modal';<|MERGE_RESOLUTION|>--- conflicted
+++ resolved
@@ -179,13 +179,6 @@
     }
 }
 
-<<<<<<< HEAD
-=======
-.team-padding {
-    padding-top: 70px;
-}
-
->>>>>>> 76dc2269
 .text-center {
     text-align: center;
 }
