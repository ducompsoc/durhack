@import './fonts';
@import './variables';
@import './breakpoints';

// Reset user-agent stylesheets https://stackoverflow.com/questions/29307357/get-rid-of-webkit-padding-start-40px
*:not(p) {
    margin: 0;
    padding: 0;
}

html {
    scroll-behavior: smooth;
}

body {
    background-color: $primary-dark;
    font-family: 'Open Sans', 'Helvetica Neue', sans-serif;
    font-size: 20px;
    -webkit-font-smoothing: antialiased;
    -moz-osx-font-smoothing: grayscale;
    color: #fff;
    margin: 0px;
    overflow-x: hidden;
}

.container {
    margin: 0 0 0 0;
}

.tippy-tooltip {
    background-color: $primary-dark !important;
}

.tippy-arrow {
    border-top-color: $primary-dark !important;
}

.primary-normal-svg-filter {
    filter: $primary-normal-filter;
}

h1 {
    font-family: 'Audiowide', cursive;
    color: $primary-normal;
    text-transform: uppercase;
    font-size: 2rem;

    @include breakpoint-down(xs) {
        font-size: 1.4rem;
    }

    color: #fff;
    padding: 10px;
}

body {
    font-family: 'Space Grotesk', sans-serif;
}

#navbrand > span {
    font-family: 'Audiowide', sans-serif;
}

a:not(.tooltip) {
    color: $secondary-a;
    border-bottom: dashed 1px $secondary-a;
    text-decoration: none;

    &:hover {
        border-bottom-style: solid;
    }
}

.text-center {
    text-align: center;
    padding-top: 70px;
}

@mixin faded-underline() {
    border-bottom: 2px solid;
    border-image-slice: 1;
    border-image-source: linear-gradient(to right, #00000000 0%, #fff 50%, #00000000 100%);
    width: fit-content;
    margin: 0 auto;

<<<<<<< HEAD
    padding-left: 30px;
    padding-right: 30px;
=======
    span {
        padding-left: 25px;
        padding-right: 25px;

        @include breakpoint-down('xs') {
            padding: 0;
        }
    }
>>>>>>> 934c38e1
}

.text-center > h1 {
    @include faded-underline();
}

.text-center h5 {
    @include faded-underline();
}

.emphasis {
    color: $secondary-a;
}

@import './404';
@import './background';
@import './header';
@import './navbar';
@import './artifacts';
@import './flex';
@import './splash';
@import './intro';
@import './content';
@import './footer';
@import './megateams';
@import './map';
@import './team';
@import './schedule';
@import './sponsors';<|MERGE_RESOLUTION|>--- conflicted
+++ resolved
@@ -83,19 +83,12 @@
     width: fit-content;
     margin: 0 auto;
 
-<<<<<<< HEAD
     padding-left: 30px;
     padding-right: 30px;
-=======
-    span {
-        padding-left: 25px;
-        padding-right: 25px;
 
-        @include breakpoint-down('xs') {
-            padding: 0;
-        }
+    @include breakpoint-down('xs') {
+        padding: 0;
     }
->>>>>>> 934c38e1
 }
 
 .text-center > h1 {
