--- conflicted
+++ resolved
@@ -1,11 +1,4 @@
-<<<<<<< HEAD
-import { Audiowide, Space_Grotesk } from "next/font/google"
-import { cn } from "@/lib/utils";
-import { Button } from "@durhack/web-components/ui/button";
-import Link from "next/link";
-=======
 import * as React from "react"
->>>>>>> cb49cd02
 
 import About from "@/components/about"
 import End from "@/components/end"
@@ -38,14 +31,6 @@
       <section id="sponsors">
         <Sponsors />
       </section>
-<<<<<<< HEAD
-      <section className="pt-3 lg:col-span-2">
-        <Link href="/details">
-          <Button variant="default" className="w-full border border-input" type="button">
-                Sign Up Now
-          </Button>
-        </Link>
-=======
 
       <section id="guilds">
         <Guilds />
@@ -57,7 +42,6 @@
 
       <section id="end">
         <End />
->>>>>>> cb49cd02
       </section>
     </main>
   )
