--- conflicted
+++ resolved
@@ -1,25 +1,13 @@
-<<<<<<< HEAD
 import { Hero } from "@/components/hero"
 import { Faqs } from "@/components/faqs"
-=======
-import { Button } from "@durhack/web-components/ui/button"
-import Link from "next/link"
 import { Guilds } from "@/components/guilds"
-import { audiowide, spaceGrotesk } from "@/lib/google-fonts"
->>>>>>> eed498d9
 import { cn } from "@/lib/utils"
 
 export default function HomePage() {
   return (
     <main className="flex flex-col">
       {/* Hero */}
-<<<<<<< HEAD
       <Hero />
-=======
-      <div className="hero relative flex items-start justify-center">
-        <h1 className="text-white text-5xl font-bold">Hero</h1>
-      </div>
->>>>>>> eed498d9
 
       {/* Getting There */}
       <div className="getting-there flex items-start justify-center z-10">
@@ -42,27 +30,15 @@
       </div>
 
       {/* FAQ */}
-<<<<<<< HEAD
       <Faqs className={cn("faq")} />
-=======
-      <div className="faq flex items-start justify-center">
-        <h1 className="text-white text-5xl font-bold">FAQ</h1>
-      </div>
->>>>>>> eed498d9
 
       {/* History */}
       <div className="history flex items-start justify-center">
         <h1 className="text-white text-5xl font-bold">History</h1>
       </div>
 
-<<<<<<< HEAD
       {/* Guilds */}
-      <div className="guilds flex items-start justify-center">
-        <h1 className="text-white text-5xl font-bold">Guilds</h1>
-      </div>
-=======
       <Guilds />
->>>>>>> eed498d9
 
       {/* Schedule */}
       <div className="schedule flex items-start justify-center">
