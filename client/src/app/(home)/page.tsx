<<<<<<< HEAD
import * as React from "react"
=======
import Splash from "@/components/splash";
import Intro from "@/components/intro";
import About from "@/components/about";
import Sponsors from "@/components/sponsors";
import Faqs from "@/components/FAQs";
import Guilds from "@/components/guilds";
import Gallery from "@/components/gallery";
import End from "@/components/end";
>>>>>>> 1948a27c

import About from "@/components/about"
import End from "@/components/end"
import Gallery from "@/components/gallery"
import Guilds from "@/components/guilds"
import Intro from "@/components/intro"
import Splash from "@/components/splash"
import Sponsors from "@/components/sponsors"
import "@/styles/background.css"

export default function HomePage() {
  return (
    <main>
      <section id="splash">
        <Splash />
      </section>

      <section id="intro" className="ellipse">
        <Intro />
      </section>

      <section id="about">
        <div id="background" className="ellipse" />
        <About />
      </section>

      <section id="faqs">
        <Faqs />
      </section>

      <section id="sponsors">
        <Sponsors />
      </section>

      <section id="guilds">
        <Guilds />
      </section>

      <section id="gallery">
        <Gallery />
      </section>

      <section id="end">
        <End />
      </section>
    </main>
  )
}<|MERGE_RESOLUTION|>--- conflicted
+++ resolved
@@ -1,16 +1,4 @@
-<<<<<<< HEAD
-import * as React from "react"
-=======
-import Splash from "@/components/splash";
-import Intro from "@/components/intro";
-import About from "@/components/about";
-import Sponsors from "@/components/sponsors";
-import Faqs from "@/components/FAQs";
-import Guilds from "@/components/guilds";
-import Gallery from "@/components/gallery";
-import End from "@/components/end";
->>>>>>> 1948a27c
-
+import Faqs from "@/components/FAQs"
 import About from "@/components/about"
 import End from "@/components/end"
 import Gallery from "@/components/gallery"
@@ -18,7 +6,9 @@
 import Intro from "@/components/intro"
 import Splash from "@/components/splash"
 import Sponsors from "@/components/sponsors"
+
 import "@/styles/background.css"
+import "@/styles/splash.css"
 
 export default function HomePage() {
   return (
