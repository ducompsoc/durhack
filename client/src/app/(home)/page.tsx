--- conflicted
+++ resolved
@@ -1,13 +1,7 @@
-<<<<<<< HEAD
 import { Hero } from "@/components/hero"
 import { Faqs } from "@/components/faqs"
 import { Guilds } from "@/components/guilds"
-=======
-import { Button } from "@durhack/web-components/ui/button"
-import Link from "next/link"
 import { Sponsors } from "@/components/sponsors"
-import { audiowide, spaceGrotesk } from "@/lib/google-fonts"
->>>>>>> af4b10b5
 import { cn } from "@/lib/utils"
 
 export default function HomePage() {
@@ -26,6 +20,7 @@
         <h1 className="text-white text-5xl font-bold">Info</h1>
       </div>
 
+      {/* Sponsors & Partners */}
       <Sponsors />
 
       {/* FAQ */}
