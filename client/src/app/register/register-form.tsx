--- conflicted
+++ resolved
@@ -39,40 +39,25 @@
   graduationYear: string
   levelOfStudy: string
   countryOfResidence: string
-<<<<<<< HEAD
+  ethnicity: string
+  cvConsent: boolean | "indeterminate"
+  photoConsent: boolean | "indeterminate"
+  dsuPrivacyAcceptance: boolean | "indeterminate"
+  hackathonsUKPrivacyAcceptance: boolean | "indeterminate"
+  hackathonsUKMarketingAcceptance: boolean | "indeterminate"
   mlhCodeOfConductAcceptance: boolean | "indeterminate"
   mlhPoliciesAcceptance: boolean | "indeterminate"
   mlhMarketingAcceptance: boolean | "indeterminate"
-=======
-  ethnicity: string
-  cvConsent: boolean | 'indeterminate'
-  photoConsent: boolean | 'indeterminate'
-  dsuPrivacyAcceptance: boolean | 'indeterminate'
-  hackathonsUKPrivacyAcceptance: boolean | 'indeterminate'
-  hackathonsUKMarketingAcceptance: boolean | 'indeterminate'
-  mlhCodeOfConductAcceptance: boolean | 'indeterminate'
-  mlhPoliciesAcceptance: boolean | 'indeterminate'
-  mlhMarketingAcceptance: boolean | 'indeterminate'
->>>>>>> 1948a27c
 }
 
 const registerFormSchema = z.object({
   firstNames: z.string().trim().min(1).max(256),
   lastNames: z.string().trim().min(1).max(256),
-<<<<<<< HEAD
+  preferredName: z.string().trim().min(1).max(256),
+  pronouns: z.string().trim().min(1).max(30),
+  gender: z.enum(["male", "female", "non-binary", "other"]),
   age: z.coerce
     .number({ invalid_type_error: "Please provide a valid age." })
-=======
-  preferredName: z.string().trim().min(1).max(256),
-  pronouns: z.string().trim().min(1).max(30),
-  gender: z.enum([
-    "male",
-    "female",
-    "non-binary",
-    "other"
-  ]),
-  age: z.coerce.number({ invalid_type_error: "Please provide a valid age." })
->>>>>>> 1948a27c
     .positive("Please provide a valid age.")
     .min(16, { message: "Age must be >= 16" })
     .max(256, { message: "Ain't no way you're that old." })
@@ -80,13 +65,9 @@
   phoneNumber: z.string().phone(),
   email: z.string().email(),
   school: z.string(),
-<<<<<<< HEAD
+  course: z.string().trim(),
   graduationYear: z.coerce
     .number({ invalid_type_error: "Please provide a valid year." })
-=======
-  course: z.string().trim(),
-  graduationYear: z.coerce.number({ invalid_type_error: "Please provide a valid year." })
->>>>>>> 1948a27c
     .positive("Please provide a valid year.")
     .int("Oh, come on. Really?")
     .min(1900, { message: "Be serious. You didn't graduate before 1900." }),
@@ -145,8 +126,8 @@
     defaultValues: {
       firstNames: "",
       lastNames: "",
-      preferredName:"",
-      pronouns:"",
+      preferredName: "",
+      pronouns: "",
       gender: undefined,
       age: "",
       phoneNumber: "",
@@ -231,10 +212,10 @@
         <FormField
           control={form.control}
           name="gender"
-          render={({ field: {onChange, value, ...field} }) => (
+          render={({ field: { onChange, value, ...field } }) => (
             <FormItem>
               <FormLabel>Gender</FormLabel>
-              <Select onValueChange={onChange} defaultValue={value} >
+              <Select onValueChange={onChange} defaultValue={value}>
                 <FormControl>
                   <SelectTrigger>
                     <SelectValue placeholder="Select gender..." className="" />
@@ -368,7 +349,7 @@
                   </SelectItem>
                   <SelectItem value="post-doctorate">Post Doctorate</SelectItem>
                   <SelectItem value="other">Other</SelectItem>
-                  <SelectItem value="not-a-student">I’m not currently a student</SelectItem>
+                  <SelectItem value="not-a-student">I&apos;m not currently a student</SelectItem>
                   <SelectItem value="prefer-not-to-answer">Prefer not to answer</SelectItem>
                 </SelectContent>
               </Select>
@@ -399,13 +380,13 @@
             </FormItem>
           )}
         />
-<FormField
+        <FormField
           control={form.control}
           name="ethnicity"
-          render={({ field: {onChange, value, ...field} }) => (
+          render={({ field: { onChange, value, ...field } }) => (
             <FormItem>
               <FormLabel>Ethnicity</FormLabel>
-              <Select onValueChange={onChange} defaultValue={value} >
+              <Select onValueChange={onChange} defaultValue={value}>
                 <FormControl>
                   <SelectTrigger>
                     <SelectValue placeholder="Select ethnicity..." className="" />
@@ -417,11 +398,11 @@
                   <SelectItem value="bangladeshi">Asian (Bangladeshi)</SelectItem>
                   <SelectItem value="chinese">Asian (Chinese)</SelectItem>
                   <SelectItem value="asianOther">Any other Asian background</SelectItem>
-                  
+
                   <SelectItem value="caribbean">Black (Caribbean)</SelectItem>
                   <SelectItem value="african">Black (African)</SelectItem>
                   <SelectItem value="blackOther">Any other Black, Black British, or Caribbean background</SelectItem>
-                  
+
                   <SelectItem value="mixedCaribbean">Mixed (White and Black Caribbean)</SelectItem>
                   <SelectItem value="mixedAfrican">Mixed (White and Black African)</SelectItem>
                   <SelectItem value="mixedAsian">Mixed (White and Asian)</SelectItem>
@@ -442,10 +423,6 @@
           )}
         />
 
-        <br></br>
-        <h1 className="text-xl">DurHack Details</h1>
-
-        <br></br>
         <h1 className="text-xl">Consent/Permissions</h1>
 
         <FormField
@@ -463,11 +440,10 @@
                   />
                 </FormControl>
                 <div className="space-y-1 leading-none">
-                  <FormLabel>
-                  CV Sharing
-                  </FormLabel>
-                  <FormDescription>
-                  We pass CVs on to our sponsors, and its a great way to get career opportunities such as internships. We also provide an extra piece of stash as a reward for all our attendees who submit their CV.
+                  <FormLabel>CV Sharing</FormLabel>
+                  <FormDescription>
+                    We pass CVs on to our sponsors, and its a great way to get career opportunities such as internships.
+                    We also provide an extra piece of stash as a reward for all our attendees who submit their CV.
                   </FormDescription>
                 </div>
               </div>
@@ -491,12 +467,11 @@
                   />
                 </FormControl>
                 <div className="space-y-1 leading-none">
-                  <FormLabel>
-                  Photography Consent
-                  </FormLabel>
-                  <FormDescription>
-                  These images may be used for promotional purposes including on our website/socials, as well as shared with our sponsors and partners.
-                  I consent to the use of photographs and/or videos in which I appear for promotional purposes related to the event.
+                  <FormLabel>Photography Consent</FormLabel>
+                  <FormDescription>
+                    These images may be used for promotional purposes including on our website/socials, as well as
+                    shared with our sponsors and partners. I consent to the use of photographs and/or videos in which I
+                    appear for promotional purposes related to the event.
                   </FormDescription>
                 </div>
               </div>
@@ -520,13 +495,13 @@
                   />
                 </FormControl>
                 <div className="space-y-1 leading-none">
-                  <FormLabel>
-                  Durham Students Union Privacy Notice
-                  </FormLabel>
-                  <FormDescription>
-                  I have read the {""}
-                  <Link className="underline" href="#">Durham Students Union (DSU) Privacy notice</Link>
-                  {" "}and consent to sharing information with Durham University Computing Society and the DSU.
+                  <FormLabel>Durham Students Union Privacy Notice</FormLabel>
+                  <FormDescription>
+                    I have read the {""}
+                    <Link className="underline" href="#">
+                      Durham Students Union (DSU) Privacy notice
+                    </Link>{" "}
+                    and consent to sharing information with Durham University Computing Society and the DSU.
                   </FormDescription>
                 </div>
               </div>
@@ -550,18 +525,21 @@
                   />
                 </FormControl>
                 <div className="space-y-1 leading-none">
-                  <FormLabel>
-                  Hackathons UK Privacy Policy
-                  </FormLabel>
-                  <FormDescription>
-                  I have read the {""}
-                  <Link className="underline" href="#">Hackathons UK Privacy Policy</Link>
-                  {" "}and authorise you to share my application/registration information with Hackathons UK Limited for event administration, Hackathons UK Limited administration, and with my authorisation email in-line with the Hackathons UK Limited Privacy Policy.
-                  </FormDescription>
-                  <FormDescription>
-                  I understand that this event is a {""}
-                  <Link className="underline" href="#">Hackathons UK</Link>
-                  {" "}partner event.
+                  <FormLabel>Hackathons UK Privacy Policy</FormLabel>
+                  <FormDescription>
+                    I authorize DU Computing Society to share my application/registration information with Major League
+                    Hacking for event administration, ranking, and MLH administration in-line with the{" "}
+                    <Link className="underline" href="https://github.com/MLH/mlh-policies/blob/main/privacy-policy.md">
+                      MLH Privacy Policy
+                    </Link>
+                    .
+                  </FormDescription>
+                  <FormDescription>
+                    I understand that this event is a {""}
+                    <Link className="underline" href="#">
+                      Hackathons UK
+                    </Link>{" "}
+                    partner event.
                   </FormDescription>
                 </div>
               </div>
@@ -573,22 +551,17 @@
         <FormField
           control={form.control}
           name="hackathonsUKMarketingAcceptance"
-          render={({field}) => (
-            <FormItem>
-              <div className="flex flex-row items-start space-x-3 space-y-0 rounded-md border p-4">
-                <FormControl>
-                  <Checkbox
-                    className="mt-[0.2em] lg:mt-0"
-                    checked={field.value}
-                    onCheckedChange={field.onChange}
-                  />
-                </FormControl>
-                <div className="space-y-1 leading-none">
-                  <FormLabel>
-                    Hackathons UK Marketing
-                  </FormLabel>
-                  <FormDescription>
-                  I authorise Hackathons UK Limited to send me occasional messages about hackathons and their activities.
+          render={({ field }) => (
+            <FormItem>
+              <div className="flex flex-row items-start space-x-3 space-y-0 rounded-md border p-4">
+                <FormControl>
+                  <Checkbox className="mt-[0.2em] lg:mt-0" checked={field.value} onCheckedChange={field.onChange} />
+                </FormControl>
+                <div className="space-y-1 leading-none">
+                  <FormLabel>Hackathons UK Marketing</FormLabel>
+                  <FormDescription>
+                    I authorise Hackathons UK Limited to send me occasional messages about hackathons and their
+                    activities.
                   </FormDescription>
                 </div>
               </div>
