--- conflicted
+++ resolved
@@ -1,11 +1,8 @@
 import type { Metadata, Viewport } from "next"
 
 import "@/styles/globals.css"
-<<<<<<< HEAD
-=======
 import { Footer } from "@/components/footer"
 import { MLHBanner } from "@/components/mlh-banner"
->>>>>>> 9bec7ebb
 import { siteConfig } from "@/config/site"
 import { spaceGrotesk } from "@/lib/google-fonts"
 import { cn } from "@/lib/utils"
@@ -55,18 +52,7 @@
 }>) {
   return (
     <html lang="en-GB">
-<<<<<<< HEAD
       <body className={cn(spaceGrotesk.className, "dark antialiased")}>{children}</body>
-=======
-      <body className={cn(spaceGrotesk.className, "dark antialiased")}>
-        <div className="fixed top-0 overflow-visible w-[100%] z-50">
-          <MLHBanner variant="white" />
-        </div>
-        <div className="relative bg-background">
-          {children}
-        </div>
-      </body>
->>>>>>> 9bec7ebb
     </html>
   )
 }