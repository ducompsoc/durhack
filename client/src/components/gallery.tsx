import {
  Carousel,
  CarouselContent,
  CarouselItem,
  CarouselNext,
  CarouselPrevious,
} from "@durhack/web-components/ui/carousel"
import Image from "next/image"

import { SectionHeader } from "@/components/section-header"

export default function Gallery() {
<<<<<<< HEAD
  return <></>;
=======
  return (
    <div className="w-full px-4">
      <SectionHeader>Gallery</SectionHeader>

      <div className="flex flex-row justify-center">
        <div className="w-full max-w-[60rem]">
          <Carousel opts={{ align: "start", direction: "ltr", loop: true }} orientation="vertical" className="my-20">
            <CarouselContent className="h-[60vw] max-h-[40rem]">
              <CarouselItem className="h-[inherit] max-h-[inherit]">
                <Image
                  src="/assets/photos/anders-jilden-uwbajDCODj4-unsplash.jpg"
                  alt="golden hour photograph of docking pier on body of water"
                  width={2400}
                  height={1600}
                  className="h-full object-cover"
                />
              </CarouselItem>
              <CarouselItem className="h-[inherit] max-h-[inherit]">
                <Image
                  src="/assets/photos/daniel-leone-g30P1zcOzXo-unsplash.jpg"
                  alt="photograph of a snowy mountain before sunrise"
                  width={4928}
                  height={3264}
                  className="h-full object-cover"
                />
              </CarouselItem>
              <CarouselItem className="h-[inherit] max-h-[inherit]">
                <Image
                  src="/assets/photos/qingbao-meng-01_igFr7hd4-unsplash.jpg"
                  alt="bird's eye view photograph of green mountains"
                  width={2600}
                  height={1548}
                  className="h-full object-cover"
                />
              </CarouselItem>
            </CarouselContent>
            <CarouselPrevious />
            <CarouselNext />
          </Carousel>
        </div>
      </div>
    </div>
  )
>>>>>>> 530c8397
}<|MERGE_RESOLUTION|>--- conflicted
+++ resolved
@@ -10,9 +10,6 @@
 import { SectionHeader } from "@/components/section-header"
 
 export default function Gallery() {
-<<<<<<< HEAD
-  return <></>;
-=======
   return (
     <div className="w-full px-4">
       <SectionHeader>Gallery</SectionHeader>
@@ -56,5 +53,4 @@
       </div>
     </div>
   )
->>>>>>> 530c8397
 }