--- conflicted
+++ resolved
@@ -1,10 +1,7 @@
-import { Audiowide } from "next/font/google";
 import { cn } from "@/lib/utils";
-
-const audiowide = Audiowide({ weight: "400", subsets: ["latin"] });
+import { audiowide } from "@/lib/google-fonts"
 
 export default function Navbar() {
-<<<<<<< HEAD
   return (
     <nav className={cn(audiowide.className, "hidden md:flex px-16 py-5 mx-auto relative")}>
       <a href="/" className="flex pr-32 space-x-4 hover:cursor-pointer absolute">
@@ -23,8 +20,5 @@
         <li>Team</li>
       </ul>
     </nav>
-  );
-=======
-  return <div />
->>>>>>> 530c8397
+  )
 }