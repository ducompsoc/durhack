--- conflicted
+++ resolved
@@ -11,13 +11,7 @@
   const isInView = useInView(ref, { once: true })
 
   return (
-<<<<<<< HEAD
-    <>
-      <div className="absolute w-full top-[-1rem] md:top-[-3rem]" />
-
-=======
     <div>
->>>>>>> 9bec7ebb
       <div ref={ref} className="w-full h-full absolute">
         <motion.div
           className="absolute flex justify-center top-[-7rem] md:top-[-10rem] lg:top-[-13rem] z-30 pointer-events-none w-full"
