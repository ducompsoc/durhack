<<<<<<< HEAD
export function Sponsors() {
  return <></>
=======
import * as React from "react"
import Image from "next/image"

import {
  type Sponsor,
  type Partner,
  platinumSponsors,
  goldSponsors,
  silverSponsors,
  partners,
} from "@/config/sponsors"
import { SectionHeader } from "@/components/section-header"

const sponsorScale = 0.7
const tierWidths = {
  platinum: 200,
  gold: 150,
  silver: 100,
}

const partnerScale = 0.75
const partnerWidth = 200

type SponsorProps = {
  sponsor: Sponsor
  renderTierTitle?: boolean
} & React.HTMLAttributes<HTMLDivElement>

function SponsorContent({ sponsor }: { sponsor: Sponsor }) {
  return <>
    <a
      href={sponsor.link}
      target="_blank"
      style={{
        width: `${Math.round(tierWidths[sponsor.tier] * 1.1)}px`,
        height: `${Math.round(tierWidths[sponsor.tier] * 1.3)}px`,
      }}
      className={"relative flex flex-col items-center justify-center border-b-0 m-[10px] mx-[5px]"}
      rel="noreferrer"
    >
      <Image
        src={`/assets/sponsors/${sponsor.image}`}
        alt="logo"
        style={{
          width: `${Math.round((tierWidths[sponsor.tier] * 0.83) * sponsorScale)}px`,
          maxHeight: `${Math.round((tierWidths[sponsor.tier] * 0.83) * sponsorScale)}px`,
        }}
        className="relative z-40"
      />
      <Image
        src={`/assets/sponsors/tiles/${sponsor.tier}.svg`}
        alt="platinum sponsor tile"
        style={{
          width: `${tierWidths[sponsor.tier]}px`,
          height: "auto",
        }}
        className="absolute z-30"
      />
    </a>
  </>
}

function PlatinumSponsor({sponsor, renderTierTitle = false, ...props}: SponsorProps) {
  return (
    <div className="sponsor biggest mb-5" {...props}>
      {renderTierTitle && (
        <div>
          <p
            className="bg-platinumGradient uppercase text-transparent bg-clip-text font-bold text-[20px] -rotate-[30deg] translate-x-2 translate-y-6 absolute">
            Platinum
          </p>
        </div>
      )}
      <SponsorContent sponsor={sponsor} />
    </div>
  )
}

function GoldSponsor({sponsor, renderTierTitle = false, ...props}: SponsorProps) {
  return (
    <div className="sponsor biggest mb-5" {...props}>
      {renderTierTitle && (
        <div>
          <p
            className="bg-goldGradient uppercase text-transparent bg-clip-text font-bold text-[20px] -rotate-[30deg] translate-x-3 translate-y-3 absolute">
            Gold
          </p>
        </div>
      )}
      <SponsorContent sponsor={sponsor} />
    </div>
  )
}

function SilverSponsor({sponsor, renderTierTitle = false, ...props}: SponsorProps) {
  return (
    <div className="sponsor biggest mb-5" {...props}>
      {renderTierTitle && (
        <div>
          <p
            className="bg-silverGradient uppercase text-transparent bg-clip-text font-bold text-[20px] -rotate-[30deg] -translate-x-1.5 absolute">
            Silver
          </p>
        </div>
      )}
      <SponsorContent sponsor={sponsor} />
    </div>
  )
}

type PartnerProps = {
  partner: Partner
} & React.HTMLAttributes<HTMLDivElement>

function Partner({partner, ...props}: PartnerProps) {
  return (
    <div className="sponsor biggest mb-5" {...props}>
      <a
        href={partner.link}
        target="_blank"
        style={{
          width: `${partnerWidth}px`,
          height: `${Math.round(partnerWidth * partnerScale)}px`
        }}
        className={"relative flex flex-col items-center justify-center border-b-0 m-[10px] mx-[5px]"}
        rel="noreferrer"
      >
        <img
          src={`/assets/sponsors/${partner.image}`}
          alt="logo"
          style={{
            width: `${Math.round(partnerWidth * partnerScale)}px`,
            maxHeight: `${Math.round(partnerWidth * partnerScale)}px`
          }}
          className="relative z-40"
        />
        <img
          src={`/assets/sponsors/tiles/partner.svg`}
          alt="logo"
          style={{
            width: `${partnerWidth}px`,
            height: `${partnerWidth}px`
          }}
          className="absolute z-30"
        />
      </a>
    </div>
  )
}

export default function Sponsors() {
  return (
    <section className="section sponsors">
      <div>
        <SectionHeader>Sponsors</SectionHeader>

        <div className="text-center">
          <div className="platinum flex flex-wrap justify-center gap-6">
            {platinumSponsors.map((sponsor, index) => (
              <PlatinumSponsor sponsor={sponsor} renderTierTitle={index === 0}/>
            ))}
          </div>
        </div>

        <div className="text-center">
          <div className="platinum flex flex-wrap justify-center gap-6">
            {goldSponsors.map((sponsor, index) => (
              <GoldSponsor sponsor={sponsor} renderTierTitle={index === 0}/>
            ))}
          </div>
        </div>

        <div className="text-center">
          <div className="platinum flex flex-wrap justify-center gap-6">
            {silverSponsors.map((sponsor, index) => (
              <SilverSponsor sponsor={sponsor} renderTierTitle={index === 0}/>
            ))}
          </div>
        </div>

        <div className="text-center">
          <SectionHeader>Partners</SectionHeader>

          <div className="platinum flex flex-wrap justify-center gap-6">
            {partners.map((partner) => (
              <Partner partner={partner}/>
            ))}
          </div>
        </div>
      </div>
    </section>
  )
>>>>>>> 9bec7ebb
}<|MERGE_RESOLUTION|>--- conflicted
+++ resolved
@@ -1,7 +1,3 @@
-<<<<<<< HEAD
-export function Sponsors() {
-  return <></>
-=======
 import * as React from "react"
 import Image from "next/image"
 
@@ -152,7 +148,7 @@
   )
 }
 
-export default function Sponsors() {
+export function Sponsors() {
   return (
     <section className="section sponsors">
       <div>
@@ -194,5 +190,4 @@
       </div>
     </section>
   )
->>>>>>> 9bec7ebb
 }