export default function Sponsors() {
<<<<<<< HEAD
  return <></>;
=======
  return <></>
>>>>>>> 530c8397
}<|MERGE_RESOLUTION|>--- conflicted
+++ resolved
@@ -1,7 +1,3 @@
 export default function Sponsors() {
-<<<<<<< HEAD
-  return <></>;
-=======
   return <></>
->>>>>>> 530c8397
 }