--- conflicted
+++ resolved
@@ -5,13 +5,6 @@
 
 export function Footer() {
   return (
-<<<<<<< HEAD
-    <footer className="border-muted-foreground border-t py-6 md:px-8 md:py-0 bg-[rgba(29,25,52,1)]">
-      <div className="container flex flex-col items-center justify-between gap-4 md:h-24 md:flex-row">
-        <Link className="underline" href="https://hackp.ac/coc">
-          MLH Code of Conduct
-        </Link>
-=======
     <footer className="text-white">
       <p className="text-center text-lg sm:text-1xl md:text-2xl lg:text-4xl pb-10">
         <Link href="mailto:hello@durhack.com">hello@durhack.com</Link>
@@ -29,7 +22,7 @@
         <div className="flex flex-col w-fill">
           <p className="text-xs text-start sm:text-sm md:text-md lg:text-lg xl:text-xl">
             DurHack follows the{" "}
-            <Link href="https://static.mlh.io/docs/mlh-code-of-conduct.pdf" className="underline">
+            <Link href="https://hackp.ac/coc" className="underline">
               MLH Code of Conduct
             </Link>
             . Photos and videos taken at events in 2019 and 2022.
@@ -47,8 +40,7 @@
             charity (1145400), with VAT number 119733690 and registered office Dunelm House, New Elvet, Durham DH1 3AN.
           </p>
         </div>
->>>>>>> 530c8397
       </div>
     </footer>
-  );
+  )
 }