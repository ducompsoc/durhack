"use client";

import { motion, useScroll, useSpring, useTransform } from "framer-motion";
import * as React from "react";
import { Audiowide } from "next/font/google";

import { cn } from "@/lib/utils";
import { Cloud1Graphic, Cloud2Graphic, Cloud3Graphic, StarsGraphic } from "@/components/graphics";
import { MoonGraphic } from "@/components/graphics/moon";

const audiowide = Audiowide({ weight: "400", subsets: ["latin"] });

export default function Splash() {
<<<<<<< HEAD
  const ref = React.useRef(null);

  const { scrollYProgress } = useScroll({
    target: ref,
    offset: ["start start", "end start"],
  });
  const springProgress = useSpring(scrollYProgress, { stiffness: 400, damping: 90 });

  const cloud1X = useTransform(springProgress, [0, 1], ["0rem", "100rem"]);
  const cloud2X = useTransform(springProgress, [0, 1], ["0rem", "-100rem"]);
  const cloud3X = useTransform(springProgress, [0, 1], ["0rem", "-150rem"]);

  return (
    <>
      <div ref={ref} className="overflow-hidden relative">
        <div id="stars" className="absolute h-full w-full z-20">
          <StarsGraphic className="h-full max-w-[none] xl:w-full absolute" />
        </div>

        <div
          id="outer-ring"
          className="rounded-[50%] absolute h-[94rem] w-[94rem] top-[-55rem] md:top-[-35rem] z-10"
        />
        <div
          id="inner-ring"
          className="rounded-[50%] absolute h-[56rem] w-[56rem] top-[-36rem] md:top-[-16rem] z-10"
        />
        <MoonGraphic
          className="h-[32rem] w-[32rem] top-[-24rem] md:top-[-4rem] translate-x-[-50%] left-1/2 z-20"
          priority={true}
          id="moon"
        />

        <motion.div
          id="cloud-1"
          className="absolute right-[-6rem] xl:right-[-2rem] top-[8rem] md:top-[16rem] z-30 pointer-events-none"
          style={{ x: cloud1X }}
        >
          <Cloud1Graphic className="h-[6rem] xl:h-64" />
        </motion.div>

        <motion.div
          id="cloud-2"
          className="absolute left-[-29rem] xl:left-[-24rem] top-[5rem] md:top-[13rem] z-30 pointer-events-none"
          style={{ x: cloud2X }}
        >
          <Cloud2Graphic className="h-[15rem] xl:h-[25rem]" />
        </motion.div>

        <motion.div
          id="cloud-3"
          className="absolute left-[-19rem] xl:left-[-9rem] top-[11rem] md:top-[23rem] z-30 pointer-events-none"
          style={{ x: cloud3X }}
        >
          <Cloud3Graphic className="h-[11rem] xl:h-[21rem]" />
        </motion.div>

        <div className="relative top-[-10rem] md:top-[10rem]">
          <div className="pb-8">
            <h2 id="title" className={cn(audiowide.className, "text-5xl md:text-8xl text-center relative uppercase z-20")}>
              DurHack 2024
            </h2>
            <h4 id="subtitle" className={cn(audiowide.className, "text-3xl md:text-6xl text-center relative uppercase z-20")}>
              2-3 November
            </h4>
          </div>
          <div className="flex justify-center pt-8 pb-64">
            <a
              id="book"
              className="relative px-12 sm:px-16 py-4 sm:py-6 rounded-[4.8rem] text-xl sm:text-4xl text-center backdrop-blur-lg bg-white bg-opacity-40 hover:scale-110 z-50 transition-all uppercase cursor-pointer"
            >
              Book Tickets
            </a>
          </div>
        </div>
      </div>

      <div className="pb-[20rem]"></div>
    </>
  );
=======
  return <></>
>>>>>>> 530c8397
}<|MERGE_RESOLUTION|>--- conflicted
+++ resolved
@@ -11,7 +11,6 @@
 const audiowide = Audiowide({ weight: "400", subsets: ["latin"] });
 
 export default function Splash() {
-<<<<<<< HEAD
   const ref = React.useRef(null);
 
   const { scrollYProgress } = useScroll({
@@ -91,8 +90,5 @@
 
       <div className="pb-[20rem]"></div>
     </>
-  );
-=======
-  return <></>
->>>>>>> 530c8397
+  )
 }