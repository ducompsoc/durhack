/** @type {import('next').NextConfig} */
const nextConfig = {
  transpilePackages: ["@durhack/web-components"],
<<<<<<< HEAD
  async headers() {
    return [
      {
        source: "/",
        headers: [
          {
            key: "Cross-Origin-Opener-Policy",
            value: "same-origin",
          },
          {
            key: "Cross-Origin-Embedder-Policy",
            value: "require-corp",
          }
        ]
      }
    ]
  }
};
=======
}
>>>>>>> 530c8397

export default nextConfig<|MERGE_RESOLUTION|>--- conflicted
+++ resolved
@@ -1,7 +1,6 @@
 /** @type {import('next').NextConfig} */
 const nextConfig = {
   transpilePackages: ["@durhack/web-components"],
-<<<<<<< HEAD
   async headers() {
     return [
       {
@@ -19,9 +18,6 @@
       }
     ]
   }
-};
-=======
 }
->>>>>>> 530c8397
 
 export default nextConfig